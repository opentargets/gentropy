--- conflicted
+++ resolved
@@ -100,13 +100,7 @@
     rev: 0.6.0
     hooks:
       - id: pydoclint
-<<<<<<< HEAD
-
-  - repo: https://github.com/python-poetry/poetry
-    rev: "2.0.1"
-=======
   - repo: https://github.com/astral-sh/uv-pre-commit
     rev: 0.5.22
->>>>>>> 49b62e7f
     hooks:
       - id: uv-lock