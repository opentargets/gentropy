---
title: Open Targets Gentropy
hide:
  - navigation
  - toc
---

</br>

<img width="800" height="300" src="assets/imgs/gentropy.svg">
<style>
  .md-typeset h1,
  .md-content__button {
    display: none;
  }
</style>

</br>

[![Ruff](https://img.shields.io/endpoint?url=https://raw.githubusercontent.com/astral-sh/ruff/main/assets/badge/v2.json)](https://github.com/astral-sh/ruff)
[![PyPI pyversions](https://img.shields.io/pypi/pyversions/gentropy.svg)](https://pypi.python.org/pypi/gentropy/)
[![PyPI version](https://badge.fury.io/py/gentropy.svg)](https://badge.fury.io/py/gentropy)
[![image](https://github.com/opentargets/gentropy/actions/workflows/release.yaml/badge.svg)](https://opentargets.github.io/gentropy/)
[![codecov](https://codecov.io/gh/opentargets/gentropy/branch/main/graph/badge.svg?token=5ixzgu8KFP)](https://codecov.io/gh/opentargets/gentropy)
[![License](https://img.shields.io/badge/License-Apache_2.0-blue.svg)](https://opensource.org/licenses/Apache-2.0)
[![DOI](https://zenodo.org/badge/DOI/10.5281/zenodo.10527086.svg)](https://doi.org/10.5281/zenodo.10527086)

---

<<<<<<< HEAD
Open Targets Gentropy is a Python package to facilitate the interpretation and analysis of GWAS and functional genomic studies for target identification. The package contains a toolkit for the harmonisation, statistical analysis and prioritisation of genetic signals to assist drug discovery.
=======
Open Targets Gentropy is a Python package to facilitate the interpretation and analysis of GWAS and functional genomic studies for target identification. This package contains a toolkit for the harmonisation, statistical analysis and prioritisation of genetic signals to assist drug discovery.
>>>>>>> 3ae2f7b6

## About Open Targets

Open Targets is a pre-competitive, public-private partnership that uses human genetics and genomics data to systematically identify and prioritise drug targets. Through large-scale genomic experiments and the development of innovative computational techniques, the partnership aims to help researchers select the best targets for the development of new therapies. For more information, visit the Open Targets [website](https://www.opentargets.org).<|MERGE_RESOLUTION|>--- conflicted
+++ resolved
@@ -27,11 +27,7 @@
 
 ---
 
-<<<<<<< HEAD
-Open Targets Gentropy is a Python package to facilitate the interpretation and analysis of GWAS and functional genomic studies for target identification. The package contains a toolkit for the harmonisation, statistical analysis and prioritisation of genetic signals to assist drug discovery.
-=======
 Open Targets Gentropy is a Python package to facilitate the interpretation and analysis of GWAS and functional genomic studies for target identification. This package contains a toolkit for the harmonisation, statistical analysis and prioritisation of genetic signals to assist drug discovery.
->>>>>>> 3ae2f7b6
 
 ## About Open Targets
 
