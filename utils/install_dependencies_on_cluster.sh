--- conflicted
+++ resolved
@@ -39,16 +39,14 @@
 }
 
 function main() {
-<<<<<<< HEAD
     # Define a specific directory to download the files
     local work_dir="/"
     cd "${work_dir}" || err "Failed to change to working directory"
     echo "Working directory: $(pwd)"
-=======
+    
     # more meaningful errors from hydra
     echo "export HYDRA_FULL_ERROR=1" | tee --append /etc/profile
     source /etc/profile
->>>>>>> f6e0a7e5
 
     if [[ -z "${PACKAGE}" ]]; then
         echo "ERROR: Must specify PACKAGE metadata key"
