[tool.poetry]
name = "gentropy"
# !! version is managed by semantic_release
version = "0.0.0"
description = "Open Targets python framework for post-GWAS analysis"
authors = ["Open Targets core team"]
license = "Apache-2.0"
readme = "README.md"
documentation = "https://opentargets.github.io/gentropy/"
repository = "https://github.com/opentargets/gentropy"
packages = [{ include = "gentropy", from = "src" }]

[tool.poetry.urls]
"Bug Tracker" = "http://github.com/opentargets/issues"
"Funding" = "https://www.opentargets.org"
"Documentation" = "https://opentargets.github.io/gentropy/"

[tool.poetry.scripts]
gentropy = "gentropy.cli:main"

[tool.poetry.dependencies]
<<<<<<< HEAD
python = ">=3.10.8,<3.11"
pyspark = "3.3.3"
scipy = "^1.11.3"
=======
python = "^3.10, <3.11"
pyspark = "3.3.4"
scipy = "^1.11.4"
>>>>>>> 3ae2f7b6
hydra-core = "^1.3.2"
pyliftover = "^0.4"
xgboost = "^1.7.3"
numpy = "^1.26.2"
hail = "0.2.127"
wandb = "^0.16.2"
google = "^3.0.0"
omegaconf = "^2.3.0"
typing-extensions = "^4.9.0"
scikit-learn = "^1.3.2"
pandas = "^2.1.4"

[tool.poetry.dev-dependencies]
<<<<<<< HEAD
pre-commit = "^3.5.0"
mypy = "^1.7"
=======
pre-commit = "^3.6.0"
mypy = "^1.8"
>>>>>>> 3ae2f7b6
pep8-naming = "^0.13.2"
interrogate = "^1.5.0"
isort = "^5.13.2"
darglint = "^1.8.1"
ruff = "^0.1.8"

[tool.poetry.group.docs.dependencies]
mkdocs = "^1.5.3"
mkdocstrings-python = "^1.8.0"
mkdocs-material = "*"
mkdocs-section-index = "^0.3.4"
mkdocs-git-revision-date-localized-plugin = "^1.2.2"
mkdocs-autolinks-plugin = "^0.7.1"
mkdocs-awesome-pages-plugin = "^2.9.2"
mkdocs-exclude = "^1.0.2"
mkdocs-git-committers-plugin-2 = "^2.2.3"
lxml = "^5.1.0"
pymdown-extensions = "^10.7"


[tool.poetry.group.tests.dependencies]
pytest-cov = "^4.1.0"
pytest-sugar = "^0.9.5"
dbldatagen = "^0.3.1"
pyparsing = "^3.1.1"
pytest = "^7.4.4"
pytest-xdist = "^3.5.0"


[tool.poetry.group.dev.dependencies]
ipython = "^8.19.0"
ipykernel = "^6.28.0"
google-cloud-dataproc = "^5.8.0"
apache-airflow = "^2.8.0"
apache-airflow-providers-google = "^10.13.1"
pydoclint = "^0.3.8"
prettier = "^0.0.7"
deptry = "^0.12.0"
python-semantic-release = "^8.7.0"
yamllint = "^1.33.0"

[tool.semantic_release]
logging_use_named_masks = true
build_command = "pip install poetry && poetry build"
assets = []
version_toml = ["pyproject.toml:tool.poetry.version"]
upload_to_pypi = false
upload_to_release = true

[tool.semantic_release.branches.main]
match = "(main|master)"
prerelease = false

[tool.semantic_release.branches."release"]
match = "release/*"
prerelease = true
prerelease_token = "rc"

[tool.semantic_release.publish]
dist_glob_patterns = ["dist/*"]
upload_to_vcs_release = true

[tool.semantic_release.changelog]
changelog_file = "CHANGELOG.md"
exclude_commit_patterns = ["chore\\(release\\):"]

[tool.semantic_release.branches."step"]
match = "(build|chore|ci|docs|feat|fix|perf|style|refactor|test)"
prerelease = true
prerelease_token = "alpha"

[build-system]
requires = ["poetry-core>=1.0.0"]
build-backend = "poetry.core.masonry.api"

<<<<<<< HEAD
=======
[tool.deptry]
extend_exclude = ["src/conftest.py", "src/airflow", "src/utils"]

[tool.deptry.per_rule_ignores]
DEP001 = ["gentropy"]
DEP003 = ["gentropy"]

>>>>>>> 3ae2f7b6
[tool.interrogate]
fail-under = 95
color = true
exclude = ["dist"]

[tool.pytest.ini_options]
<<<<<<< HEAD
addopts = [
    "-n=4",
    "--doctest-modules",
    "--import-mode=importlib"
]
pythonpath = [
    "./src/",
    "./src/airflow/dags"
]
=======
addopts = "-n auto --doctest-modules --cov=src/ --cov-report=xml"
pythonpath = [".", "./src/airflow/dags"]
>>>>>>> 3ae2f7b6

# Semi-strict mode for mypy
[tool.mypy]
check_untyped_defs = true
disallow_any_generics = true
disallow_incomplete_defs = true
no_implicit_optional = true
no_implicit_reexport = true
strict_equality = true
warn_redundant_casts = true
warn_unused_ignores = true
disallow_untyped_defs = true

[[tool.mypy.overrides]]
module = [
  "google.cloud",
  "yaml",
  "hail",
  "pyliftover",
  "dbldatagen",
  "scipy",
  "scipy.stats",
  "chardet",
  "omegaconf",
  "xgboost",
  "sklearn",
]
ignore_missing_imports = true


[tool.ruff]
select = [
  "B002",    # Python does not support the unary prefix increment
  "B007",    # Loop control variable {name} not used within loop body
  "B014",    # Exception handler with duplicate exception
  "B023",    # Function definition does not bind loop variable {name}
  "B026",    # Star-arg unpacking after a keyword argument is strongly discouraged
  "C",       # complexity
  "COM818",  # Trailing comma on bare tuple prohibited
  "D",       # docstrings
  "DTZ003",  # Use datetime.now(tz=) instead of datetime.utcnow()
  "DTZ004",  # Use datetime.fromtimestamp(ts, tz=) instead of datetime.utcfromtimestamp(ts)
  "E",       # pycodestyle
  "F",       # pyflakes/autoflake
  "G",       # flake8-logging-format
  "I",       # isort
  "ICN001",  # import concentions; {name} should be imported as {asname}
  "ISC001",  # Implicitly concatenated string literals on one line
  "N804",    # First argument of a class method should be named cls
  "N805",    # First argument of a method should be named self
  "N815",    # Variable {name} in class scope should not be mixedCase
  "PGH001",  # No builtin eval() allowed
  "PGH004",  # Use specific rule codes when using noqa
  "PLC0414", # Useless import alias. Import alias does not rename original package.
  "PLC",     # pylint
  "PLE",     # pylint
  "PLR",     # pylint
  "PLW",     # pylint
  "Q000",    # Double quotes found but single quotes preferred
  "RUF006",  # Store a reference to the return value of asyncio.create_task
  "S102",    # Use of exec detected
  "S103",    # bad-file-permissions
  "S108",    # hardcoded-temp-file
  "S306",    # suspicious-mktemp-usage
  "S307",    # suspicious-eval-usage
  "S313",    # suspicious-xmlc-element-tree-usage
  "S314",    # suspicious-xml-element-tree-usage
  "S315",    # suspicious-xml-expat-reader-usage
  "S316",    # suspicious-xml-expat-builder-usage
  "S317",    # suspicious-xml-sax-usage
  "S318",    # suspicious-xml-mini-dom-usage
  "S319",    # suspicious-xml-pull-dom-usage
  "S320",    # suspicious-xmle-tree-usage
  "S601",    # paramiko-call
  "S602",    # subprocess-popen-with-shell-equals-true
  "S604",    # call-with-shell-equals-true
  "S608",    # hardcoded-sql-expression
  "S609",    # unix-command-wildcard-injection
  "SIM105",  # Use contextlib.suppress({exception}) instead of try-except-pass
  "SIM117",  # Merge with-statements that use the same scope
  "SIM118",  # Use {key} in {dict} instead of {key} in {dict}.keys()
  "SIM201",  # Use {left} != {right} instead of not {left} == {right}
  "SIM208",  # Use {expr} instead of not (not {expr})
  "SIM212",  # Use {a} if {a} else {b} instead of {b} if not {a} else {a}
  "SIM300",  # Yoda conditions. Use 'age == 42' instead of '42 == age'.
  "SIM401",  # Use get from dict with default instead of an if block
  "T100",    # Trace found: {name} used
  "T20",     # flake8-print
  "TID251",  # Banned imports
  "TRY004",  # Prefer TypeError exception for invalid type
  "TRY200",  # Use raise from to specify exception cause
  "TRY302",  # Remove exception handler; error is immediately re-raised
  "UP",      # pyupgrade
  "W",       # pycodestyle
]

ignore = [
  "E501", # line too long
  "E731", # do not assign a lambda expression, use a def

  # Ignore ignored, as the rule is now back in preview/nursery, which cannot
  # be ignored anymore without warnings.
  # https://github.com/astral-sh/ruff/issues/7491
  # "PLC1901", # Lots of false positives

  # False positives https://github.com/astral-sh/ruff/issues/5386
  "PLC0208", # Use a sequence type instead of a `set` when iterating over values
  "PLR0911", # Too many return statements ({returns} > {max_returns})
  "PLR0912", # Too many branches ({branches} > {max_branches})
  "PLR0913", # Too many arguments to function call ({c_args} > {max_args})
  "PLR0915", # Too many statements ({statements} > {max_statements})
  "PLR2004", # Magic value used in comparison, consider replacing {value} with a constant variable
  "PLW2901", # Outer {outer_kind} variable {name} overwritten by inner {inner_kind} target
  "UP006",   # keep type annotation style as is
  "UP007",   # keep type annotation style as is
  # Ignored due to performance: https://github.com/charliermarsh/ruff/issues/2923
  "UP038", # Use `X | Y` in `isinstance` call instead of `(X, Y)`

]

[tool.ruff.per-file-ignores]
"__init__.py" = ["E402"]
"path/to/file.py" = ["E402"]
"**/{tests,docs,tools}/*" = ["E402"]

[tool.ruff.flake8-quotes]
docstring-quotes = "double"

[tool.ruff.pydocstyle]
convention = "google"

[tool.pydoclint]
style = 'google'
exclude = '\.git|\.venv|__init__.py|tests'
require-return-section-when-returning-nothing = false
check-return-types = true
allow-init-docstring = true
arg-type-hints-in-docstring = true
skip-checking-short-docstrings = false<|MERGE_RESOLUTION|>--- conflicted
+++ resolved
@@ -19,15 +19,9 @@
 gentropy = "gentropy.cli:main"
 
 [tool.poetry.dependencies]
-<<<<<<< HEAD
-python = ">=3.10.8,<3.11"
-pyspark = "3.3.3"
-scipy = "^1.11.3"
-=======
 python = "^3.10, <3.11"
 pyspark = "3.3.4"
 scipy = "^1.11.4"
->>>>>>> 3ae2f7b6
 hydra-core = "^1.3.2"
 pyliftover = "^0.4"
 xgboost = "^1.7.3"
@@ -41,13 +35,8 @@
 pandas = "^2.1.4"
 
 [tool.poetry.dev-dependencies]
-<<<<<<< HEAD
-pre-commit = "^3.5.0"
-mypy = "^1.7"
-=======
 pre-commit = "^3.6.0"
 mypy = "^1.8"
->>>>>>> 3ae2f7b6
 pep8-naming = "^0.13.2"
 interrogate = "^1.5.0"
 isort = "^5.13.2"
@@ -123,8 +112,6 @@
 requires = ["poetry-core>=1.0.0"]
 build-backend = "poetry.core.masonry.api"
 
-<<<<<<< HEAD
-=======
 [tool.deptry]
 extend_exclude = ["src/conftest.py", "src/airflow", "src/utils"]
 
@@ -132,27 +119,14 @@
 DEP001 = ["gentropy"]
 DEP003 = ["gentropy"]
 
->>>>>>> 3ae2f7b6
 [tool.interrogate]
 fail-under = 95
 color = true
 exclude = ["dist"]
 
 [tool.pytest.ini_options]
-<<<<<<< HEAD
-addopts = [
-    "-n=4",
-    "--doctest-modules",
-    "--import-mode=importlib"
-]
-pythonpath = [
-    "./src/",
-    "./src/airflow/dags"
-]
-=======
 addopts = "-n auto --doctest-modules --cov=src/ --cov-report=xml"
 pythonpath = [".", "./src/airflow/dags"]
->>>>>>> 3ae2f7b6
 
 # Semi-strict mode for mypy
 [tool.mypy]
