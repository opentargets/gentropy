--- conflicted
+++ resolved
@@ -1,13 +1,8 @@
 [tool.poetry]
 name = "gentropy"
 # !! version is managed by semantic_release
-<<<<<<< HEAD
 version = "0.1.0-rc.2"
-description = "Open targets Genetics Portal Python ETL"
-=======
-version = "0.0.0"
 description = "Open Targets python framework for post-GWAS analysis"
->>>>>>> 84f794d3
 authors = ["Open Targets core team"]
 license = "Apache-2.0"
 readme = "README.md"
