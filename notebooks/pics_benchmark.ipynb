{
 "cells": [
  {
   "attachments": {},
   "cell_type": "markdown",
   "metadata": {},
   "source": [
    "# Benchmarking new PICS implementation\n",
    "\n",
    "The objective of this notebook is to compare the new implementation of PICS estimated on GWAS Catalog associations using gnomAD LD reference, against the previous implementation using 1000 genomes phase III LD reference. \n",
    "\n",
    "1. Describe the new dataset\n",
    "    - Number of signals covered.\n",
    "    - Number of signals dropped.\n",
    "2. Copare with old PICS Dataset.\n",
    "    - Δ number of covered study (not particularly relevant given updates in GWAS Catalog)\n",
    "    - Δ number of covered peaks from studies found in the old release - might see increased coverage.\n",
    "    - Δ in the recovered credible set: number of variants, change in posterior probability.\n",
    "    - Δ in the average number of credible sets.\n",
    "\n",
    "    "
   ]
  },
  {
   "cell_type": "code",
   "execution_count": 5,
   "metadata": {},
   "outputs": [],
   "source": [
    "import pyspark.sql.functions as f\n",
    "from pyspark.sql import SparkSession\n",
    "from pyspark.sql.window import Window\n",
    "\n",
    "spark = SparkSession.builder.getOrCreate()"
   ]
  },
  {
   "attachments": {},
   "cell_type": "markdown",
   "metadata": {},
   "source": [
    "## 1 Describing the new dataset\n",
    "\n",
    "1. Study count.\n",
    "2. Association count.\n",
    "3. Studies split.\n",
    "4. Associations not resolved in LD set."
   ]
  },
  {
   "cell_type": "code",
   "execution_count": 14,
   "metadata": {},
   "outputs": [
    {
     "name": "stdout",
     "output_type": "stream",
     "text": [
      "root\n",
      " |-- chromosome: string (nullable = true)\n",
      " |-- variantId: string (nullable = true)\n",
      " |-- studyId: string (nullable = true)\n",
      " |-- position: string (nullable = true)\n",
      " |-- referenceAllele: string (nullable = true)\n",
      " |-- alternateAllele: string (nullable = true)\n",
      " |-- pValueMantissa: float (nullable = true)\n",
      " |-- pValueExponent: integer (nullable = true)\n",
      " |-- beta: string (nullable = true)\n",
      " |-- beta_ci_lower: double (nullable = true)\n",
      " |-- beta_ci_upper: double (nullable = true)\n",
      " |-- odds_ratio: string (nullable = true)\n",
      " |-- odds_ratio_ci_lower: double (nullable = true)\n",
      " |-- odds_ratio_ci_upper: double (nullable = true)\n",
      " |-- qualityControl: array (nullable = true)\n",
      " |    |-- element: string (containsNull = true)\n",
      " |-- sampleSize: double (nullable = true)\n",
      " |-- tagVariantId: string (nullable = true)\n",
      " |-- R_overall: double (nullable = true)\n",
      " |-- pics_mu: double (nullable = true)\n",
      " |-- pics_std: double (nullable = true)\n",
      " |-- pics_postprob: double (nullable = true)\n",
      " |-- pics_95_perc_credset: boolean (nullable = true)\n",
      " |-- pics_99_perc_credset: boolean (nullable = true)\n",
      " |-- hasResolvedCredibleSet: boolean (nullable = false)\n",
      "\n"
     ]
    },
    {
     "name": "stderr",
     "output_type": "stream",
     "text": [
      "[Stage 82:>                                                         (0 + 1) / 1]\r"
     ]
    },
    {
     "name": "stdout",
     "output_type": "stream",
     "text": [
      "-RECORD 0------------------------------------------\n",
      " chromosome             | 6                        \n",
      " variantId              | 6_13215826_A_G           \n",
      " studyId                | GCST000101_1             \n",
      " position               | 13215826                 \n",
      " referenceAllele        | A                        \n",
      " alternateAllele        | G                        \n",
      " pValueMantissa         | 3.0                      \n",
      " pValueExponent         | -6                       \n",
      " beta                   | null                     \n",
      " beta_ci_lower          | null                     \n",
      " beta_ci_upper          | null                     \n",
      " odds_ratio             | null                     \n",
      " odds_ratio_ci_lower    | null                     \n",
      " odds_ratio_ci_upper    | null                     \n",
      " qualityControl         | [Subsignificant p-value] \n",
      " sampleSize             | 1094.0                   \n",
      " tagVariantId           | 6_13215826_A_G           \n",
      " R_overall              | 1.0                      \n",
      " pics_mu                | 5.522878745280337        \n",
      " pics_std               | 0.0                      \n",
      " pics_postprob          | 0.12718888994626093      \n",
      " pics_95_perc_credset   | true                     \n",
      " pics_99_perc_credset   | true                     \n",
      " hasResolvedCredibleSet | true                     \n",
      "only showing top 1 row\n",
      "\n"
     ]
    },
    {
     "name": "stderr",
     "output_type": "stream",
     "text": [
      "                                                                                \r"
     ]
    }
   ],
   "source": [
    "new_study_locus = (\n",
    "    spark.read.parquet(\"gs://genetics_etl_python_playground/XX.XX/output/python_etl/parquet/pics_credible_set/\")\n",
    "    .withColumn(\"pics_99_perc_credset\", f.when(f.col(\"tagVariantId\").isNull(), False).otherwise(f.col(\"pics_99_perc_credset\")))\n",
    "    .withColumn(\n",
    "        \"hasResolvedCredibleSet\",\n",
    "        f.when(\n",
    "            f.array_contains(\n",
    "                f.collect_set(f.col(\"pics_99_perc_credset\")).over(Window.partitionBy(\"studyId\", \"variantId\")),\n",
    "                True\n",
    "            ),\n",
    "            True\n",
    "        ).otherwise(False)\n",
    "    )\n",
    "    .persist()\n",
    ")\n",
    "\n",
    "\n",
    "new_study_locus.printSchema()\n",
    "new_study_locus.show(1, False, True)"
   ]
  },
  {
   "cell_type": "code",
   "execution_count": 19,
   "metadata": {},
   "outputs": [
    {
     "name": "stderr",
     "output_type": "stream",
     "text": [
      "22/12/19 11:45:49 WARN org.apache.spark.sql.execution.CacheManager: Asked to cache already cached data.\n",
      "[Stage 224:============================================>       (173 + 16) / 200]\r"
     ]
    },
    {
     "name": "stdout",
     "output_type": "stream",
     "text": [
      "Study count: 35956\n",
      "Association (unique study/variant pairs) count: 433108\n",
      "Associations with resolved credible set: 381056 (88.0%)\n",
      "Number of good (non-flagged) associations without resolved credible set: 39763 (9.2%)\n",
      "Number of good (non-flagged) associations with resolved credible set: 260736 (60.2%)\n"
     ]
    },
    {
     "name": "stderr",
     "output_type": "stream",
     "text": [
      "                                                                                \r"
     ]
    }
   ],
   "source": [
    "study_count = new_study_locus.select(\"studyId\").distinct().count()\n",
    "association_count = new_study_locus.select(\"studyId\", \"variantId\").distinct().count()\n",
    "association_w_credible_set = new_study_locus.filter(f.col(\"hasResolvedCredibleSet\")).persist()\n",
    "credible_set_count = association_w_credible_set.select(\"studyId\", \"variantId\").distinct().count()\n",
    "failed_w_ld = (\n",
    "    new_study_locus\n",
    "    # Selecting good associations without credible sets:\n",
    "    .filter(\n",
    "        (~f.col(\"hasResolvedCredibleSet\")) &\n",
    "        (f.size(f.col(\"qualityControl\"))>0)\n",
    "    )\n",
    "    # Get associations:\n",
    "    .select(\"studyId\", \"variantId\")\n",
    "    .distinct()\n",
    "    .count()\n",
    ")\n",
    "good_association_count = (\n",
    "    association_w_credible_set\n",
    "    # Drop failed associations:\n",
    "    .filter(f.size(f.col(\"qualityControl\")) == 0)\n",
    "    .select(\"studyId\", \"variantId\")\n",
    "    .distinct()\n",
    "    .count()\n",
    ")\n",
<<<<<<< HEAD
    "\n",
    "print(f\"Study count: {study_count}\")\n",
    "print(f\"Association (unique study/variant pairs) count: {association_count}\")\n",
    "print(f\"Associations with resolved credible set: {credible_set_count} ({round(credible_set_count/association_count*100, 1)}%)\")\n",
    "print(f\"Number of good (non-flagged) associations without resolved credible set: {failed_w_ld} ({round(failed_w_ld/association_count*100, 1)}%)\")\n",
    "print(f\"Number of good (non-flagged) associations with resolved credible set: {good_association_count} ({round(good_association_count/association_count*100, 1)}%)\")\n"
=======
    "\n"
>>>>>>> f49a5c52
   ]
  },
  {
   "attachments": {},
   "cell_type": "markdown",
   "metadata": {},
   "source": [
    "Focusing only on the actual credible sets."
   ]
  },
  {
   "cell_type": "code",
   "execution_count": 22,
   "metadata": {},
   "outputs": [
    {
     "name": "stderr",
     "output_type": "stream",
     "text": [
      "22/12/19 11:57:56 WARN org.apache.spark.sql.execution.CacheManager: Asked to cache already cached data.\n",
      "                                                                                \r"
     ]
    },
    {
     "name": "stdout",
     "output_type": "stream",
     "text": [
      "Number of resolved credible sets: 381056\n",
      "Studies with resolved credible sets: 33723\n",
      "Number of lead/tag pairs: 18722043\n"
     ]
    }
   ],
   "source": [
    "# Thu\n",
    "credible_sets = new_study_locus.filter(f.col(\"pics_99_perc_credset\")).persist()\n",
    "resolved_assoc_count = credible_sets.select(\"studyId\", \"variantId\").distinct().count()\n",
    "resolved_study_count = credible_sets.select(\"studyId\").distinct().count()\n",
    "lead_tag_pair_count = credible_sets.select(\"studyId\", \"variantId\", \"tagVariantId\").distinct().count()\n",
    "\n",
    "grouped_credset_pdf = credible_sets.groupBy(\"studyId\", \"variantId\").count().toPandas()\n",
    "\n",
<<<<<<< HEAD
    "print(f\"Number of resolved credible sets: {resolved_assoc_count}\")\n",
    "print(f\"Studies with resolved credible sets: {resolved_study_count}\")\n",
    "print(f\"Number of lead/tag pairs: {lead_tag_pair_count}\")\n",
=======
>>>>>>> f49a5c52
    "\n"
   ]
  },
  {
   "cell_type": "code",
   "execution_count": 31,
   "metadata": {},
   "outputs": [
    {
     "data": {
      "text/plain": [
       "<AxesSubplot:>"
      ]
     },
     "execution_count": 31,
     "metadata": {},
     "output_type": "execute_result"
    },
    {
     "data": {
      "image/png": "iVBORw0KGgoAAAANSUhEUgAAAYQAAAD4CAYAAADsKpHdAAAAOXRFWHRTb2Z0d2FyZQBNYXRwbG90bGliIHZlcnNpb24zLjQuMywgaHR0cHM6Ly9tYXRwbG90bGliLm9yZy/MnkTPAAAACXBIWXMAAAsTAAALEwEAmpwYAAARlUlEQVR4nO3dbYxc5XnG8f9VmxAHAuElrBBGXSKstLw0TbAoLVW0qtPihijmA0iWkuBWriwhkpIWKTKN1KgfLEFVQgIqSFZIMZQGKElkK4g2yGRVVQITE0iNcVycQMHBxaEQglEhmN79MM+S8bJej9dr7+7M/yeN5sw95zl77pHg2uc5Z8epKiRJ+rWZPgFJ0uxgIEiSAANBktQYCJIkwECQJDXzZ/oEpurkk0+u4eHhKY197bXXOOaYY6b3hGY5ex4M9jwYDqXnRx999MWqev9E783ZQBgeHmbz5s1TGjs6OsrIyMj0ntAsZ8+DwZ4Hw6H0nOS/9veeS0aSJMBAkCQ1BoIkCTAQJEmNgSBJAgwESVJjIEiSAANBktQYCJIkYEADYctPX2F49X0Mr75vpk9FkmaNgQwESdI7GQiSJMBAkCQ1BoIkCTAQJEmNgSBJAgwESVJjIEiSAANBktQYCJIkwECQJDUGgiQJMBAkSY2BIEkCDARJUmMgSJIAA0GS1BgIkiTAQJAkNT0FQpK/SLI1yRNJvpHk3UlOTPJAkqfa8wld+1+TZEeS7Uku6qqfl2RLe+/GJGn1o5Pc3eqbkgxPe6eSpEkdMBCSnAb8ObC4qs4B5gHLgdXAxqpaBGxsr0lyVnv/bGApcHOSee1wtwCrgEXtsbTVVwIvV9WZwA3AddPSnSSpZ70uGc0HFiSZD7wHeB5YBqxr768DLmnby4C7quqNqnoa2AGcn+RU4LiqeqiqCrh93JixY90LLBmbPUiSjoz5B9qhqn6a5O+AZ4H/Bb5bVd9NMlRVu9o+u5Kc0oacBjzcdYidrfZm2x5fHxvzXDvW3iSvACcBL3afS5JVdGYYDA0NMTo6ehCt/srQArj63L0AUz7GXLNnz56B6XWMPQ8Ge54+BwyEdm1gGXAG8HPgn5N8erIhE9RqkvpkY/YtVK0F1gIsXry4RkZGJjmN/bvpzvVcv6XT+jOfmtox5prR0VGm+nnNVfY8GOx5+vSyZPQx4Omq+llVvQl8C/g94IW2DER73t323wmc3jV+IZ0lpp1te3x9nzFtWep44KWpNCRJmppeAuFZ4IIk72nr+kuAbcAGYEXbZwWwvm1vAJa3O4fOoHPx+JG2vPRqkgvacS4fN2bsWJcCD7brDJKkI6SXawibktwL/ADYCzxGZ9nmWOCeJCvphMZlbf+tSe4Bnmz7X1lVb7XDXQHcBiwA7m8PgFuBO5LsoDMzWD4t3UmSenbAQACoqi8BXxpXfoPObGGi/dcAayaobwbOmaD+Oi1QJEkzw79UliQBBoIkqTEQJEmAgSBJagwESRJgIEiSGgNBkgQYCJKkxkCQJAEGgiSpMRAkSYCBIElqDARJEmAgSJIaA0GSBBgIkqTGQJAkAQaCJKkxECRJgIEgSWoMBEkSYCBIkhoDQZIEGAiSpMZAkCQBBoIkqTEQJEmAgSBJagwESRJgIEiSGgNBkgQYCJKkxkCQJAEGgiSpMRAkSYCBIElqDARJEtBjICR5X5J7k/woybYkv5vkxCQPJHmqPZ/Qtf81SXYk2Z7koq76eUm2tPduTJJWPzrJ3a2+KcnwtHcqSZpUrzOErwL/UlW/AXwI2AasBjZW1SJgY3tNkrOA5cDZwFLg5iTz2nFuAVYBi9pjaauvBF6uqjOBG4DrDrEvSdJBOmAgJDkO+ChwK0BV/bKqfg4sA9a13dYBl7TtZcBdVfVGVT0N7ADOT3IqcFxVPVRVBdw+bszYse4FlozNHiRJR8b8Hvb5APAz4B+SfAh4FLgKGKqqXQBVtSvJKW3/04CHu8bvbLU32/b4+tiY59qx9iZ5BTgJeLH7RJKsojPDYGhoiNHR0d66HGdoAVx97l6AKR9jrtmzZ8/A9DrGngeDPU+fXgJhPvAR4HNVtSnJV2nLQ/sx0W/2NUl9sjH7FqrWAmsBFi9eXCMjI5Ocxv7ddOd6rt/Saf2ZT03tGHPN6OgoU/285ip7Hgz2PH16uYawE9hZVZva63vpBMQLbRmI9ry7a//Tu8YvBJ5v9YUT1PcZk2Q+cDzw0sE2I0maugMGQlX9N/Bckg+20hLgSWADsKLVVgDr2/YGYHm7c+gMOhePH2nLS68muaBdH7h83JixY10KPNiuM0iSjpBelowAPgfcmeRdwE+AP6UTJvckWQk8C1wGUFVbk9xDJzT2AldW1VvtOFcAtwELgPvbAzoXrO9IsoPOzGD5IfYlSTpIPQVCVT0OLJ7grSX72X8NsGaC+mbgnAnqr9MCRZI0M/xLZUkSYCBIkhoDQZIEGAiSpMZAkCQBBoIkqTEQJEmAgSBJagwESRJgIEiSGgNBkgQYCJKkxkCQJAEGgiSpMRAkSYCBIElqDARJEmAgSJIaA0GSBBgIkqTGQJAkAQaCJKkxECRJgIEgSWoMBEkSYCBIkhoDQZIEGAiSpMZAkCQBBoIkqTEQJEmAgSBJagwESRJgIEiSmvkzfQIzbXj1fW9vP3PtxTN4JpI0s5whSJIAA0GS1PQcCEnmJXksyXfa6xOTPJDkqfZ8Qte+1yTZkWR7kou66ucl2dLeuzFJWv3oJHe3+qYkw9PYoySpBwczQ7gK2Nb1ejWwsaoWARvba5KcBSwHzgaWAjcnmdfG3AKsAha1x9JWXwm8XFVnAjcA102pG0nSlPUUCEkWAhcDX+sqLwPWte11wCVd9buq6o2qehrYAZyf5FTguKp6qKoKuH3cmLFj3QssGZs9SJKOjF7vMvoK8AXgvV21oaraBVBVu5Kc0uqnAQ937bez1d5s2+PrY2Oea8fam+QV4CTgxe6TSLKKzgyDoaEhRkdHezz9fQ0tgKvP3fuO+lSPNxfs2bOnr/ubiD0PBnuePgcMhCSfAHZX1aNJRno45kS/2dck9cnG7FuoWgusBVi8eHGNjPRyOu90053ruX7LO1t/5lNTO95cMDo6ylQ/r7nKngeDPU+fXmYIFwKfTPJx4N3AcUn+EXghyaltdnAqsLvtvxM4vWv8QuD5Vl84Qb17zM4k84HjgZem2JMkaQoOeA2hqq6pqoVVNUznYvGDVfVpYAOwou22AljftjcAy9udQ2fQuXj8SFteejXJBe36wOXjxowd69L2M94xQ5AkHT6H8pfK1wL3JFkJPAtcBlBVW5PcAzwJ7AWurKq32pgrgNuABcD97QFwK3BHkh10ZgbLD+G8JElTcFCBUFWjwGjb/h9gyX72WwOsmaC+GThngvrrtECRJM0M/1JZkgQYCJKkxkCQJAEGgiSpMRAkSYCBIElqDARJEmAgSJIaA0GSBBgIkqTGQJAkAQaCJKkxECRJgIEgSWoMBEkSYCBIkhoDQZIEGAiSpOZQ/k3lvjO8+r63t5+59uIZPBNJOvKcIUiSAANBktQYCJIkwECQJDUGgiQJMBAkSY2BIEkCDARJUuMfpu2Hf6QmadA4Q5AkAQaCJKkxECRJgIEgSWoMBEkSYCBIkhoDQZIEGAiSpMZAkCQBPQRCktOTfC/JtiRbk1zV6icmeSDJU+35hK4x1yTZkWR7kou66ucl2dLeuzFJWv3oJHe3+qYkw4ehV0nSJHqZIewFrq6q3wQuAK5MchawGthYVYuAje017b3lwNnAUuDmJPPasW4BVgGL2mNpq68EXq6qM4EbgOumoTdJ0kE4YCBU1a6q+kHbfhXYBpwGLAPWtd3WAZe07WXAXVX1RlU9DewAzk9yKnBcVT1UVQXcPm7M2LHuBZaMzR4kSUfGQX25XVvK+TCwCRiqql3QCY0kp7TdTgMe7hq2s9XebNvj62NjnmvH2pvkFeAk4MVxP38VnRkGQ0NDjI6OHszpv21oAVx97t6e95/qz5lN9uzZ0xd9HAx7Hgz2PH16DoQkxwLfBD5fVb+Y5Bf4id6oSeqTjdm3ULUWWAuwePHiGhkZOcBZT+ymO9dz/ZaDyMItr+3zci5+++no6ChT/bzmKnseDPY8fXq6yyjJUXTC4M6q+lYrv9CWgWjPu1t9J3B61/CFwPOtvnCC+j5jkswHjgdeOthmJElT18tdRgFuBbZV1Ze73toArGjbK4D1XfXl7c6hM+hcPH6kLS+9muSCdszLx40ZO9alwIPtOoMk6QjpZd3kQuAzwJYkj7faXwHXAvckWQk8C1wGUFVbk9wDPEnnDqUrq+qtNu4K4DZgAXB/e0AncO5IsoPOzGD5obUlSTpYBwyEqvp3Jl7jB1iynzFrgDUT1DcD50xQf50WKJKkmeE/oTkF/vOakvqRX10hSQIMBElSYyBIkgADQZLUGAiSJMBAkCQ13nZ6iLwFVVK/cIYgSQIMBElSYyBIkgADQZLUeFF5GnmBWdJc5gxBkgQYCJKkxkCQJAFeQzhsvJ4gaa4xEI4Aw0HSXOCSkSQJMBAkSY1LRkeYy0eSZitnCJIkwBnCrOHMQdJMMxBmUHcISNJMc8lIkgQ4Q5iVXD6SNBOcIUiSAANBktS4ZDTLuXwk6UgxEOaQ/d2VZFBImg4GQh9wFiFpOhgIfcZwkDRVBkIf6w6H25YeM4NnImkuMBAGxJafvsKfTHANwlmEpDEGwoDzQrWkMQaCJtTL9ywZGlJ/MRA0Zb1+OZ/BIc0NsyYQkiwFvgrMA75WVdfO8ClpmhyOb3U1ZKTpNysCIck84O+BPwR2At9PsqGqnpzZM9Ns1UvIXH3u3gkvpB8Kg0j9bFYEAnA+sKOqfgKQ5C5gGWAgaFaZ7f+GxeEIwdmoO5h7uYPOmyd6k6qa6XMgyaXA0qr6s/b6M8DvVNVnx+23CljVXn4Q2D7FH3ky8OIUx85V9jwY7HkwHErPv15V75/ojdkyQ8gEtXckVVWtBdYe8g9LNlfV4kM9zlxiz4PBngfD4ep5tnz99U7g9K7XC4HnZ+hcJGkgzZZA+D6wKMkZSd4FLAc2zPA5SdJAmRVLRlW1N8lngX+lc9vp16tq62H8kYe87DQH2fNgsOfBcFh6nhUXlSVJM2+2LBlJkmaYgSBJAgYsEJIsTbI9yY4kq2f6fKZLkq8n2Z3kia7aiUkeSPJUez6h671r2mewPclFM3PWhybJ6Um+l2Rbkq1Jrmr1vu07ybuTPJLkh63nv2n1vu15TJJ5SR5L8p32ehB6fibJliSPJ9ncaoe376oaiAedi9U/Bj4AvAv4IXDWTJ/XNPX2UeAjwBNdtb8FVrft1cB1bfus1vvRwBntM5k30z1MoedTgY+07fcC/9l669u+6fy9zrFt+yhgE3BBP/fc1ftfAv8EfKe9HoSenwFOHlc7rH0P0gzh7a/HqKpfAmNfjzHnVdW/AS+NKy8D1rXtdcAlXfW7quqNqnoa2EHns5lTqmpXVf2gbb8KbANOo4/7ro497eVR7VH0cc8ASRYCFwNf6yr3dc+TOKx9D1IgnAY81/V6Z6v1q6Gq2gWd/3kCp7R6330OSYaBD9P5jbmv+25LJ48Du4EHqqrvewa+AnwB+L+uWr/3DJ2w/26SR9vX9sBh7ntW/B3CEdLT12MMgL76HJIcC3wT+HxV/SKZqL3OrhPU5lzfVfUW8NtJ3gd8O8k5k+w+53tO8glgd1U9mmSklyET1OZUz10urKrnk5wCPJDkR5PsOy19D9IMYdC+HuOFJKcCtOfdrd43n0OSo+iEwZ1V9a1W7vu+Aarq58AosJT+7vlC4JNJnqGzzPsHSf6R/u4ZgKp6vj3vBr5NZwnosPY9SIEwaF+PsQFY0bZXAOu76suTHJ3kDGAR8MgMnN8hSWcqcCuwraq+3PVW3/ad5P1tZkCSBcDHgB/Rxz1X1TVVtbCqhun8N/tgVX2aPu4ZIMkxSd47tg38EfAEh7vvmb6SfoSv2n+czt0oPwa+ONPnM419fQPYBbxJ5zeFlcBJwEbgqfZ8Ytf+X2yfwXbgj2f6/KfY8+/TmRL/B/B4e3y8n/sGfgt4rPX8BPDXrd63PY/rf4Rf3WXU1z3TuRvyh+2xdez/V4e7b7+6QpIEDNaSkSRpEgaCJAkwECRJjYEgSQIMBElSYyBIkgADQZLU/D99c2F/4EPbtQAAAABJRU5ErkJggg==",
      "text/plain": [
       "<Figure size 432x288 with 1 Axes>"
      ]
     },
     "metadata": {
      "needs_background": "light"
     },
     "output_type": "display_data"
    }
   ],
   "source": [
    "grouped_credset_pdf.query(\"count < 500\")[\"count\"].hist(bins=100)"
   ]
  },
  {
   "cell_type": "code",
   "execution_count": 45,
   "metadata": {},
   "outputs": [
    {
     "name": "stdout",
     "output_type": "stream",
     "text": [
      "Credible sets with only one variant: 29536 (7.8)%\n",
      "Median size of credible sets: 21.0\n"
     ]
    }
   ],
   "source": [
    "median_credset_size = grouped_credset_pdf[\"count\"].median()\n",
<<<<<<< HEAD
    "credsets_with_single = len(grouped_credset_pdf.query(\"count == 1\"))\n",
    "\n",
    "print(f\"Credible sets with only one variant: {credsets_with_single} ({round(credsets_with_single/len(grouped_credset_pdf)*100, 1)})%\")\n",
    "print(f\"Median size of credible sets: {median_credset_size}\")"
=======
    "credsets_with_single = len(grouped_credset_pdf.query(\"count == 1\"))\n"
>>>>>>> f49a5c52
   ]
  },
  {
   "cell_type": "code",
   "execution_count": 41,
   "metadata": {},
   "outputs": [
    {
     "name": "stderr",
     "output_type": "stream",
     "text": [
      "[Stage 285:====================================>                (139 + 8) / 200]\r"
     ]
    },
    {
     "name": "stdout",
     "output_type": "stream",
     "text": [
      "+------------+---------------+-----+\n",
      "|     studyId|      variantId|count|\n",
      "+------------+---------------+-----+\n",
      "|GCST90095125|17_46142465_T_A|11930|\n",
      "|GCST90095124|17_46142465_T_A|11221|\n",
      "|GCST006483_1|17_45608332_A_G| 9666|\n",
      "|  GCST011766|17_45846834_C_G| 9566|\n",
      "|GCST006481_2|17_45608332_A_G| 9445|\n",
      "|GCST006483_1|17_45605039_C_G| 8912|\n",
      "|GCST006483_3|17_45605039_C_G| 8602|\n",
      "|GCST006481_4|17_45605039_C_G| 8545|\n",
      "|GCST006483_1|17_46770468_T_G| 7465|\n",
      "|GCST006481_2|17_46770468_T_G| 7396|\n",
      "|GCST006483_3|17_46770468_T_G| 7374|\n",
      "|GCST006481_4|17_46770468_T_G| 7327|\n",
      "|GCST001651_9|17_46257341_G_A| 6926|\n",
      "|GCST90134596|17_45707983_T_C| 6748|\n",
      "|  GCST012099|17_45610951_A_G| 6603|\n",
      "|GCST90104034|17_46152620_T_C| 6545|\n",
      "|  GCST012101|17_45610951_A_G| 6374|\n",
      "|GCST90134597|17_45707983_T_C| 6372|\n",
      "|  GCST007692|17_45846834_C_G| 6331|\n",
      "|GCST90013445|17_45996523_A_G| 5668|\n",
      "|GCST008675_1|17_45733530_C_T| 5196|\n",
      "|GCST004008_1|17_45749271_G_A| 5101|\n",
      "|GCST006483_1|17_46785767_T_C| 4913|\n",
      "|GCST006481_2|17_46785767_T_C| 4880|\n",
      "|  GCST007065|11_55736589_G_A| 4071|\n",
      "|GCST90100220|10_73256607_T_A| 3897|\n",
      "|GCST90095190|17_45913906_A_G| 3858|\n",
      "|GCST90095190|17_46055092_G_A| 3855|\n",
      "|GCST90095190|17_45609706_G_A| 3764|\n",
      "|GCST000996_1|11_55368743_C_T| 3727|\n",
      "+------------+---------------+-----+\n",
      "only showing top 30 rows\n",
      "\n"
     ]
    },
    {
     "name": "stderr",
     "output_type": "stream",
     "text": [
      "                                                                                \r"
     ]
    }
   ],
   "source": [
    "credible_sets.groupBy(\"studyId\", \"variantId\").count().filter(f.col(\"count\") > 1000).orderBy(\"count\", ascending=False).show(30)"
   ]
  },
  {
   "attachments": {},
   "cell_type": "markdown",
   "metadata": {},
   "source": [
    "## Comparing with old dataset\n",
    "\n",
    "- Data: `gs://genetics-portal-dev-staging/v2d/220210/ld.parquet`"
   ]
  },
  {
   "cell_type": "code",
   "execution_count": 52,
   "metadata": {},
   "outputs": [
    {
     "name": "stderr",
     "output_type": "stream",
     "text": [
      "[Stage 336:===================================================>   (16 + 1) / 17]\r"
     ]
    },
    {
     "name": "stdout",
     "output_type": "stream",
     "text": [
      "Number of lead/tag count: 19406519\n",
      "NUmber of studies covered: 18349\n",
      "Number of associations covered: 265715\n"
     ]
    },
    {
     "name": "stderr",
     "output_type": "stream",
     "text": [
      "                                                                                \r"
     ]
    }
   ],
   "source": [
    "old_study_locus = (\n",
    "    spark.read.parquet(\"gs://genetics-portal-dev-staging/v2d/220210/ld.parquet\")\n",
    "    .select(\n",
    "        f.col(\"study_id\").alias(\"studyId\"),\n",
    "        f.concat_ws(\"_\", f.col(\"lead_chrom\"), f.col(\"lead_pos\"), f.col(\"lead_ref\"), f.col(\"lead_alt\")).alias(\"variantId\"),\n",
    "        f.concat_ws(\"_\", f.col(\"tag_chrom\"), f.col(\"tag_pos\"), f.col(\"tag_ref\"), f.col(\"tag_alt\")).alias(\"tagVariantId\"),\n",
    "        \"pics_postprob\",\n",
    "        \"pics_95perc_credset\",\n",
    "        \"pics_99perc_credset\"\n",
    "    )\n",
    "    .distinct()\n",
    ")\n",
    "lead_tag_pair_count = old_study_locus.count()\n",
    "study_count = old_study_locus.select(\"studyId\").distinct().count()\n",
    "association_count = old_study_locus.select(\"studyId\", \"variantId\").distinct().count()\n",
<<<<<<< HEAD
    "\n",
    "print(f\"Number of lead/tag count: {lead_tag_pair_count}\")\n",
    "print(f\"NUmber of studies covered: {study_count}\")\n",
    "print(f\"Number of associations covered: {association_count}\")\n"
=======
    "\n"
>>>>>>> f49a5c52
   ]
  },
  {
   "cell_type": "code",
   "execution_count": 57,
   "metadata": {},
   "outputs": [
    {
     "name": "stderr",
     "output_type": "stream",
     "text": [
      "22/12/19 13:53:16 WARN org.apache.spark.sql.execution.CacheManager: Asked to cache already cached data.\n"
     ]
    },
    {
     "name": "stdout",
     "output_type": "stream",
     "text": [
      "The median number of tag size: 21.0\n",
      "Number of associations with single credible set: 9231\n",
      "Number of associations with more than 1000 tags set: 441\n",
      "+-------------+---------------+-----+\n",
      "|      studyId|      variantId|count|\n",
      "+-------------+---------------+-----+\n",
      "|   GCST001482|17_45900461_C_T| 3685|\n",
      "| GCST90018953|17_45856424_G_T| 3684|\n",
      "|   GCST007692|17_45846834_C_G| 3649|\n",
      "| GCST90018960|17_45761354_C_T| 3360|\n",
      "| GCST90018996|17_46112544_A_G| 3348|\n",
      "| GCST90091060|17_45873075_C_A| 3295|\n",
      "|   GCST002970|17_45846317_A_G| 3294|\n",
      "|   GCST001548|17_45846853_T_C| 3294|\n",
      "|   GCST007328|17_45887201_A_C| 3294|\n",
      "|   GCST007430|17_45887201_A_C| 3294|\n",
      "|   GCST010701|17_45855805_C_T| 3294|\n",
      "|   GCST001126|17_45846317_A_G| 3294|\n",
      "|   GCST012009|17_45862033_A_C| 3294|\n",
      "|   GCST006941|17_45841739_C_T| 3293|\n",
      "|   GCST004601|17_45841730_A_G| 3293|\n",
      "|   GCST010002|17_45895867_C_T| 3293|\n",
      "| GCST90025948|17_45834077_T_C| 3293|\n",
      "|   GCST008733|17_45834077_T_C| 3293|\n",
      "|   GCST008734|17_45834077_T_C| 3293|\n",
      "|GCST009518_66|17_45841730_A_G| 3293|\n",
      "+-------------+---------------+-----+\n",
      "only showing top 20 rows\n",
      "\n"
     ]
    }
   ],
   "source": [
    "tag_count = old_study_locus.groupBy(\"studyId\", \"variantId\").count().persist()\n",
    "median_tag_count = tag_count.toPandas()[\"count\"].median()\n",
    "single_count = tag_count.filter(f.col(\"count\") == 1).count()\n",
    "over_1000 = tag_count.filter(f.col(\"count\") >= 1000).count()\n",
    "\n",
<<<<<<< HEAD
    "print(f\"The median number of tag size: {median_credset_size}\")\n",
    "print(f\"Number of associations with single credible set: {single_count}\")\n",
    "print(f\"Number of associations with more than 1000 tags set: {over_1000}\")\n",
=======
>>>>>>> f49a5c52
    "\n",
    "tag_count.orderBy(\"count\",ascending=False).show(20)"
   ]
  },
  {
   "attachments": {},
   "cell_type": "markdown",
   "metadata": {},
   "source": [
    "### Compare credible sets\n",
    "\n",
    "To make datasets comparable, both datasets need to updated with `studyAccession`: getting the GWAS Catalog study identifier by removing the suffix."
   ]
  },
  {
   "cell_type": "code",
   "execution_count": 97,
   "metadata": {},
   "outputs": [
    {
     "name": "stderr",
     "output_type": "stream",
     "text": [
      "[Stage 414:>                (0 + 1) / 1][Stage 1072:========>      (9 + 7) / 16]\r"
     ]
    }
   ],
   "source": [
    "processed_new = (\n",
    "    credible_sets\n",
    "    # Dropping leads with sub-significant p-values:\n",
    "    .filter(f.size(f.col(\"qualityControl\")) == 0)\n",
    "    .select(\n",
    "        f.split(f.col(\"studyId\"), \"_\").getItem(0).alias(\"studyAccession\"),\n",
    "        \"variantId\",\n",
    "        \"tagVariantId\",\n",
    "        \"pics_mu\",\n",
    "        \"pics_postprob\",\n",
    "        \"pics_95_perc_credset\",\n",
    "        \"pics_99_perc_credset\"\n",
    "    )\n",
    "    .persist()\n",
    ")\n",
    "\n",
    "processed_old = (\n",
    "    old_study_locus\n",
    "    .select(\n",
    "        f.split(f.col(\"studyId\"), \"_\").getItem(0).alias(\"studyAccession\"),\n",
    "        \"variantId\",\n",
    "        \"tagVariantId\",\n",
    "        \"pics_postprob\",\n",
    "        \"pics_95perc_credset\",\n",
    "        \"pics_99perc_credset\"\n",
    "    )\n",
    "    .persist()\n",
    ")\n",
    "\n",
    "processed_old.show(1, False, True)"
   ]
  },
  {
   "cell_type": "code",
   "execution_count": 68,
   "metadata": {},
   "outputs": [
    {
     "name": "stderr",
     "output_type": "stream",
     "text": [
      "22/12/19 14:19:35 WARN org.apache.spark.sql.execution.CacheManager: Asked to cache already cached data.\n",
      "22/12/19 14:19:35 WARN org.apache.spark.sql.execution.CacheManager: Asked to cache already cached data.\n",
      "[Stage 414:>                (0 + 1) / 1][Stage 431:============>(187 + 7) / 200]\r"
     ]
    },
    {
     "name": "stdout",
     "output_type": "stream",
     "text": [
      "+--------------+---------------+---------------------+---------------------+\n",
      "|studyAccession|      variantId|new_credible_set_size|old_credible_set_size|\n",
      "+--------------+---------------+---------------------+---------------------+\n",
      "|    GCST000114|15_48099968_A_G|                   13|                   38|\n",
      "|    GCST000172|3_190632672_A_G|                   12|                 null|\n",
      "|    GCST000184|18_60217517_G_A|                  233|                  214|\n",
      "|    GCST000189|16_81270154_T_C|                    6|                 null|\n",
      "|    GCST000189|9_105892815_G_T|                   26|                 null|\n",
      "|    GCST000282|19_11100236_C_T|                   34|                   69|\n",
      "|    GCST000425|16_23055939_T_G|                  227|                 null|\n",
      "|    GCST000452|2_156696348_A_C|                   19|                 null|\n",
      "|    GCST000679| 10_6056986_C_T|                   12|                 null|\n",
      "|    GCST000817|9_136220024_G_T|                   23|                   27|\n",
      "|    GCST000876|11_18349351_G_C|                    2|                    6|\n",
      "|    GCST000943| 20_1960525_G_A|                 null|                    2|\n",
      "|    GCST000957|22_49692725_G_A|                   16|                 null|\n",
      "|    GCST000964|13_77957479_G_A|                 null|                   47|\n",
      "|    GCST000998|10_44280376_C_T|                  193|                 null|\n",
      "|    GCST000998|21_34226827_C_T|                   29|                   32|\n",
      "|    GCST001010| 6_32689801_T_C|                    1|                  112|\n",
      "|    GCST001040|17_37738049_G_A|                 null|                   21|\n",
      "|    GCST001057|13_66393490_A_G|                    7|                 null|\n",
      "|    GCST001059|2_198123211_C_A|                    8|                 null|\n",
      "+--------------+---------------+---------------------+---------------------+\n",
      "only showing top 20 rows\n",
      "\n"
     ]
    },
    {
     "name": "stderr",
     "output_type": "stream",
     "text": [
      "                                                                                \r"
     ]
    },
    {
     "name": "stderr",
     "output_type": "stream",
     "text": [
      "[Stage 414:>                                                        (0 + 1) / 1]\r"
     ]
    }
   ],
   "source": [
    "aggregated_new = (\n",
    "    processed_new\n",
    "    .join(processed_old.select(\"studyAccession\").distinct(), on=\"studyAccession\", how=\"right\")\n",
    "    .groupBy(\"studyAccession\", \"variantId\")\n",
    "    .agg(f.size(f.collect_list(f.col(\"tagVariantId\"))).alias(\"new_credible_set_size\"))\n",
    "    .persist()\n",
    ")\n",
    "\n",
    "aggregated_old = (\n",
    "    processed_old\n",
    "    .groupBy(\"studyAccession\", \"variantId\")\n",
    "    .agg(f.size(f.collect_list(f.col(\"tagVariantId\"))).alias(\"old_credible_set_size\"))\n",
    "    .persist()\n",
    ")\n",
    "\n",
    "credset_compare = (\n",
    "    aggregated_new\n",
    "    .join(aggregated_old.filter(f.col(\"studyAccession\").startswith(\"GCST\")), on=[\"studyAccession\", \"variantId\"], how=\"outer\")\n",
    "    .persist()\n",
    ")\n",
    "\n",
    "credset_compare.show()"
   ]
  },
  {
   "cell_type": "code",
   "execution_count": 74,
   "metadata": {},
   "outputs": [
    {
     "name": "stderr",
     "output_type": "stream",
     "text": [
      "                                                                                \r"
     ]
    },
    {
     "name": "stdout",
     "output_type": "stream",
     "text": [
      "The number of extra credible sets covered by the new dataset: 104508 (53.0%)\n",
      "Number of lost credible sets in the new datasets: 49292 (25.0%)\n",
      "The number of extra credible sets with more than 1 tags covered by the new dataset: 94745 (48.1%)\n"
     ]
    },
    {
     "name": "stderr",
     "output_type": "stream",
     "text": [
      "[Stage 414:>                                                        (0 + 1) / 1]\r"
     ]
    }
   ],
   "source": [
    "extra_coverage = credset_compare.filter(f.col(\"old_credible_set_size\").isNull()).count()\n",
    "lost_coverage = credset_compare.filter(f.col(\"new_credible_set_size\").isNull()).count()\n",
    "old_full_count = aggregated_old.filter(f.col(\"studyAccession\").startswith(\"GCST\")).count()\n",
    "\n",
<<<<<<< HEAD
    "print(f\"The number of extra credible sets covered by the new dataset: {extra_coverage} ({round(extra_coverage/old_full_count * 100, 1)}%)\")\n",
    "print(f\"Number of lost credible sets in the new datasets: {lost_coverage} ({round(lost_coverage/old_full_count*100, 1)}%)\")\n",
    "\n",
    "extra_coverage_more = credset_compare.filter(f.col(\"old_credible_set_size\").isNull() & (f.col(\"new_credible_set_size\")>1)).count()\n",
    "\n",
    "print(f\"The number of extra credible sets with more than 1 tags covered by the new dataset: {extra_coverage_more} ({round(extra_coverage_more/old_full_count * 100, 1)}%)\")\n"
=======
    "\n",
    "extra_coverage_more = credset_compare.filter(f.col(\"old_credible_set_size\").isNull() & (f.col(\"new_credible_set_size\")>1)).count()\n",
    "\n"
>>>>>>> f49a5c52
   ]
  },
  {
   "cell_type": "code",
   "execution_count": 75,
   "metadata": {},
   "outputs": [
    {
     "name": "stdout",
     "output_type": "stream",
     "text": [
      "+--------------+--------------------+---------------------+---------------------+\n",
      "|studyAccession|           variantId|new_credible_set_size|old_credible_set_size|\n",
      "+--------------+--------------------+---------------------+---------------------+\n",
      "|    GCST000943|      20_1960525_G_A|                 null|                    2|\n",
      "|    GCST000964|     13_77957479_G_A|                 null|                   47|\n",
      "|    GCST001040|     17_37738049_G_A|                 null|                   21|\n",
      "|    GCST002216|      7_73450539_A_G|                 null|                   94|\n",
      "|    GCST002221|     9_133372523_G_C|                 null|                   20|\n",
      "|    GCST002223|      8_19973410_C_T|                 null|                  106|\n",
      "|    GCST002223|      8_20009083_C_T|                 null|                   98|\n",
      "|    GCST003043|     16_11271643_C_T|                 null|                   14|\n",
      "|    GCST003191|     20_22824423_G_A|                 null|                   30|\n",
      "|    GCST003879|     22_23030688_C_G|                 null|                  104|\n",
      "|    GCST004132|     16_10871740_T_C|                 null|                   74|\n",
      "|    GCST004365|     3_186755027_C_T|                 null|                   12|\n",
      "|    GCST004600|      6_35756341_T_C|                 null|                   17|\n",
      "|    GCST004601|     11_8721318_TC_T|                 null|                  171|\n",
      "|    GCST004601|      6_27878966_G_C|                 null|                  267|\n",
      "|    GCST004603|16_88730362_G_GGG...|                 null|                   10|\n",
      "|    GCST004603|      4_17777672_A_T|                 null|                    9|\n",
      "|    GCST004605|     6_28489735_CT_C|                 null|                    1|\n",
      "|    GCST004607|     20_56413821_A_G|                 null|                   15|\n",
      "|    GCST004607|     2_218258320_T_A|                 null|                  235|\n",
      "+--------------+--------------------+---------------------+---------------------+\n",
      "only showing top 20 rows\n",
      "\n"
     ]
    },
    {
     "name": "stderr",
     "output_type": "stream",
     "text": [
      "                                                                                \r"
     ]
    },
    {
     "name": "stderr",
     "output_type": "stream",
     "text": [
      "[Stage 414:>                                                        (0 + 1) / 1]\r"
     ]
    }
   ],
   "source": [
    "credset_compare.filter(f.col(\"new_credible_set_size\").isNull()).show()"
   ]
  },
  {
   "cell_type": "markdown",
   "metadata": {},
   "source": [
    "**Conclusion:**\n",
    "- The reason of the disagreement is the fact that the old dataset contains data from summary stats finemapping.\n",
    "- To resolve this problem, we exclude those studies which have summary stats. These credible sets should be in a better agreement."
   ]
  },
  {
   "cell_type": "code",
   "execution_count": 89,
   "metadata": {},
   "outputs": [
    {
     "name": "stderr",
     "output_type": "stream",
     "text": [
      "                                                                                \r"
     ]
    },
    {
     "data": {
      "text/plain": [
       "141"
      ]
     },
     "execution_count": 89,
     "metadata": {},
     "output_type": "execute_result"
    },
    {
     "name": "stderr",
     "output_type": "stream",
     "text": [
      "[Stage 414:>                                                        (0 + 1) / 1]\r"
     ]
    }
   ],
   "source": [
    "(\n",
    "    spark.read.parquet(\"gs://genetics-portal-dev-staging/v2d/220401/ld.parquet\")\n",
    "    .filter(f.col(\"study_id\") == \"GCST002223\")\n",
    "    .select(\"lead_chrom\", \"lead_pos\", \"lead_ref\", \"lead_alt\")\n",
    "    .distinct()\n",
    "    .count()\n",
    ")"
   ]
  },
  {
   "cell_type": "code",
   "execution_count": 96,
   "metadata": {},
   "outputs": [
    {
     "name": "stderr",
     "output_type": "stream",
     "text": [
      "22/12/19 15:57:00 WARN org.apache.spark.sql.execution.CacheManager: Asked to cache already cached data.\n",
      "                                                                                \r"
     ]
    },
    {
     "name": "stdout",
     "output_type": "stream",
     "text": [
      "Number of credible sets in the selected studies (27054): 105658\n",
      "The number of extra credible sets covered by the new dataset in the same studies: 73250 (69.3%)\n",
      "Number of lost credible sets in the new datasets: 8454 (8.0%)\n",
      "The number of extra credible sets with more than 1 tags covered by the new dataset: 67183 (63.6%)\n"
     ]
    }
   ],
   "source": [
    "studies_with_no_sumstats = (\n",
    "    spark.read.parquet(\"gs://genetics_etl_python_playground/XX.XX/output/python_etl/parquet/gwas_catalog_studies/\")\n",
    "    .filter(~f.col(\"hasSumstats\"))\n",
    "    .select(f.split(f.col(\"studyId\"), \"_\").getItem(0).alias(\"studyAccession\"))\n",
    "    .distinct()\n",
    ")\n",
    "\n",
    "# Dropping studies with summary statistics:\n",
    "credset_compare_update = credset_compare.join(studies_with_no_sumstats, on=\"studyAccession\", how=\"inner\").distinct().persist()\n",
    "\n",
    "old_full_count = credset_compare_update.filter(f.col(\"old_credible_set_size\").isNotNull()).count()\n",
    "extra_coverage = credset_compare_update.filter(f.col(\"old_credible_set_size\").isNull()).count()\n",
    "lost_coverage = credset_compare_update.filter(f.col(\"new_credible_set_size\").isNull()).count()\n",
    "\n",
<<<<<<< HEAD
    "print(f\"Number of credible sets in the selected studies ({studies_with_no_sumstats.count()}): {old_full_count}\")\n",
    "print(f\"The number of extra credible sets covered by the new dataset in the same studies: {extra_coverage} ({round(extra_coverage/old_full_count * 100, 1)}%)\")\n",
    "print(f\"Number of lost credible sets in the new datasets: {lost_coverage} ({round(lost_coverage/old_full_count*100, 1)}%)\")\n",
    "\n",
    "extra_coverage_more = credset_compare_update.filter(f.col(\"old_credible_set_size\").isNull() & (f.col(\"new_credible_set_size\")>1)).count()\n",
    "\n",
    "print(f\"The number of extra credible sets with more than 1 tags covered by the new dataset: {extra_coverage_more} ({round(extra_coverage_more/old_full_count * 100, 1)}%)\")"
=======
    "\n",
    "extra_coverage_more = credset_compare_update.filter(f.col(\"old_credible_set_size\").isNull() & (f.col(\"new_credible_set_size\")>1)).count()\n"
>>>>>>> f49a5c52
   ]
  },
  {
   "cell_type": "code",
   "execution_count": 91,
   "metadata": {},
   "outputs": [
    {
     "data": {
      "text/plain": [
       "2"
      ]
     },
     "execution_count": 91,
     "metadata": {},
     "output_type": "execute_result"
    }
   ],
   "source": [
    "1+1"
   ]
  },
  {
   "cell_type": "code",
   "execution_count": null,
   "metadata": {},
   "outputs": [],
   "source": []
  }
 ],
 "metadata": {
  "kernelspec": {
   "display_name": "otgenetics-Z1loiStc-py3.8",
   "language": "python",
   "name": "python3"
  },
  "language_info": {
   "codemirror_mode": {
    "name": "ipython",
    "version": 3
   },
   "file_extension": ".py",
   "mimetype": "text/x-python",
   "name": "python",
   "nbconvert_exporter": "python",
   "pygments_lexer": "ipython3",
   "version": "3.8.16 (default, Dec  7 2022, 01:39:17) \n[Clang 14.0.0 (clang-1400.0.29.202)]"
  },
  "orig_nbformat": 4,
  "vscode": {
   "interpreter": {
    "hash": "5a448d06c31dd563cc2d2f896cd972f1626bb3e0fbcfc3d2f2ab4cc41131eab9"
   }
  }
 },
 "nbformat": 4,
 "nbformat_minor": 2
}<|MERGE_RESOLUTION|>--- conflicted
+++ resolved
@@ -212,16 +212,7 @@
     "    .distinct()\n",
     "    .count()\n",
     ")\n",
-<<<<<<< HEAD
-    "\n",
-    "print(f\"Study count: {study_count}\")\n",
-    "print(f\"Association (unique study/variant pairs) count: {association_count}\")\n",
-    "print(f\"Associations with resolved credible set: {credible_set_count} ({round(credible_set_count/association_count*100, 1)}%)\")\n",
-    "print(f\"Number of good (non-flagged) associations without resolved credible set: {failed_w_ld} ({round(failed_w_ld/association_count*100, 1)}%)\")\n",
-    "print(f\"Number of good (non-flagged) associations with resolved credible set: {good_association_count} ({round(good_association_count/association_count*100, 1)}%)\")\n"
-=======
     "\n"
->>>>>>> f49a5c52
    ]
   },
   {
@@ -264,12 +255,6 @@
     "\n",
     "grouped_credset_pdf = credible_sets.groupBy(\"studyId\", \"variantId\").count().toPandas()\n",
     "\n",
-<<<<<<< HEAD
-    "print(f\"Number of resolved credible sets: {resolved_assoc_count}\")\n",
-    "print(f\"Studies with resolved credible sets: {resolved_study_count}\")\n",
-    "print(f\"Number of lead/tag pairs: {lead_tag_pair_count}\")\n",
-=======
->>>>>>> f49a5c52
     "\n"
    ]
   },
@@ -321,14 +306,7 @@
    ],
    "source": [
     "median_credset_size = grouped_credset_pdf[\"count\"].median()\n",
-<<<<<<< HEAD
-    "credsets_with_single = len(grouped_credset_pdf.query(\"count == 1\"))\n",
-    "\n",
-    "print(f\"Credible sets with only one variant: {credsets_with_single} ({round(credsets_with_single/len(grouped_credset_pdf)*100, 1)})%\")\n",
-    "print(f\"Median size of credible sets: {median_credset_size}\")"
-=======
     "credsets_with_single = len(grouped_credset_pdf.query(\"count == 1\"))\n"
->>>>>>> f49a5c52
    ]
   },
   {
@@ -452,14 +430,7 @@
     "lead_tag_pair_count = old_study_locus.count()\n",
     "study_count = old_study_locus.select(\"studyId\").distinct().count()\n",
     "association_count = old_study_locus.select(\"studyId\", \"variantId\").distinct().count()\n",
-<<<<<<< HEAD
-    "\n",
-    "print(f\"Number of lead/tag count: {lead_tag_pair_count}\")\n",
-    "print(f\"NUmber of studies covered: {study_count}\")\n",
-    "print(f\"Number of associations covered: {association_count}\")\n"
-=======
     "\n"
->>>>>>> f49a5c52
    ]
   },
   {
@@ -516,12 +487,6 @@
     "single_count = tag_count.filter(f.col(\"count\") == 1).count()\n",
     "over_1000 = tag_count.filter(f.col(\"count\") >= 1000).count()\n",
     "\n",
-<<<<<<< HEAD
-    "print(f\"The median number of tag size: {median_credset_size}\")\n",
-    "print(f\"Number of associations with single credible set: {single_count}\")\n",
-    "print(f\"Number of associations with more than 1000 tags set: {over_1000}\")\n",
-=======
->>>>>>> f49a5c52
     "\n",
     "tag_count.orderBy(\"count\",ascending=False).show(20)"
    ]
@@ -702,18 +667,9 @@
     "lost_coverage = credset_compare.filter(f.col(\"new_credible_set_size\").isNull()).count()\n",
     "old_full_count = aggregated_old.filter(f.col(\"studyAccession\").startswith(\"GCST\")).count()\n",
     "\n",
-<<<<<<< HEAD
-    "print(f\"The number of extra credible sets covered by the new dataset: {extra_coverage} ({round(extra_coverage/old_full_count * 100, 1)}%)\")\n",
-    "print(f\"Number of lost credible sets in the new datasets: {lost_coverage} ({round(lost_coverage/old_full_count*100, 1)}%)\")\n",
-    "\n",
-    "extra_coverage_more = credset_compare.filter(f.col(\"old_credible_set_size\").isNull() & (f.col(\"new_credible_set_size\")>1)).count()\n",
-    "\n",
-    "print(f\"The number of extra credible sets with more than 1 tags covered by the new dataset: {extra_coverage_more} ({round(extra_coverage_more/old_full_count * 100, 1)}%)\")\n"
-=======
     "\n",
     "extra_coverage_more = credset_compare.filter(f.col(\"old_credible_set_size\").isNull() & (f.col(\"new_credible_set_size\")>1)).count()\n",
     "\n"
->>>>>>> f49a5c52
    ]
   },
   {
@@ -860,18 +816,8 @@
     "extra_coverage = credset_compare_update.filter(f.col(\"old_credible_set_size\").isNull()).count()\n",
     "lost_coverage = credset_compare_update.filter(f.col(\"new_credible_set_size\").isNull()).count()\n",
     "\n",
-<<<<<<< HEAD
-    "print(f\"Number of credible sets in the selected studies ({studies_with_no_sumstats.count()}): {old_full_count}\")\n",
-    "print(f\"The number of extra credible sets covered by the new dataset in the same studies: {extra_coverage} ({round(extra_coverage/old_full_count * 100, 1)}%)\")\n",
-    "print(f\"Number of lost credible sets in the new datasets: {lost_coverage} ({round(lost_coverage/old_full_count*100, 1)}%)\")\n",
-    "\n",
-    "extra_coverage_more = credset_compare_update.filter(f.col(\"old_credible_set_size\").isNull() & (f.col(\"new_credible_set_size\")>1)).count()\n",
-    "\n",
-    "print(f\"The number of extra credible sets with more than 1 tags covered by the new dataset: {extra_coverage_more} ({round(extra_coverage_more/old_full_count * 100, 1)}%)\")"
-=======
     "\n",
     "extra_coverage_more = credset_compare_update.filter(f.col(\"old_credible_set_size\").isNull() & (f.col(\"new_credible_set_size\")>1)).count()\n"
->>>>>>> f49a5c52
    ]
   },
   {
