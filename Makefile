--- conflicted
+++ resolved
@@ -26,11 +26,6 @@
 	@echo "Linting docstrings..."
 	@poetry run pydoclint --config=pyproject.toml src
 	@poetry run pydoclint --config=pyproject.toml --skip-checking-short-docstrings=true tests
-<<<<<<< HEAD
-	@echo "Formatting..."
-	@poetry run isort src/otg .
-=======
->>>>>>> 3ae2f7b6
 
 test: ## Run tests
 	@echo "Running Tests..."
