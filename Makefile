--- conflicted
+++ resolved
@@ -62,11 +62,7 @@
 	gcloud dataproc clusters create "ot-genetics-dev-${CLEAN_PACKAGE_VERSION}-$(USER_SAFE)" \
 		--image-version 2.2 \
 		--region ${REGION} \
-<<<<<<< HEAD
-		--master-machine-type n1-standard-8 \
-=======
 		--master-machine-type n1-standard-16 \
->>>>>>> 4f038f68
 		--metadata="GENTROPY_REF=${REF}" \
 		--initialization-actions=${BUCKET_NAME}/install_dependencies_on_cluster.sh \
 		--secondary-worker-type spot \
