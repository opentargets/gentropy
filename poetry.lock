--- conflicted
+++ resolved
@@ -121,19 +121,10 @@
 python-versions = ">=3.6"
 
 [package.extras]
-<<<<<<< HEAD
 dev = ["cloudpickle", "coverage[toml] (>=5.0.2)", "furo", "hypothesis", "mypy (>=0.900,!=0.940)", "pre-commit", "pympler", "pytest (>=4.3.0)", "pytest-mypy-plugins", "sphinx", "sphinx-notfound-page", "zope.interface"]
 docs = ["furo", "sphinx", "sphinx-notfound-page", "zope.interface"]
 tests = ["cloudpickle", "coverage[toml] (>=5.0.2)", "hypothesis", "mypy (>=0.900,!=0.940)", "pympler", "pytest (>=4.3.0)", "pytest-mypy-plugins", "zope.interface"]
-tests-no-zope = ["cloudpickle", "coverage[toml] (>=5.0.2)", "hypothesis", "mypy (>=0.900,!=0.940)", "pympler", "pytest (>=4.3.0)", "pytest-mypy-plugins"]
-=======
-cov = ["attrs[tests]", "coverage-enable-subprocess", "coverage[toml] (>=5.3)"]
-dev = ["attrs[docs,tests]"]
-docs = ["furo", "myst-parser", "sphinx", "sphinx-notfound-page", "sphinxcontrib-towncrier", "towncrier", "zope.interface"]
-tests = ["attrs[tests-no-zope]", "zope.interface"]
-tests-no-zope = ["cloudpickle", "hypothesis", "mypy (>=0.971,<0.990)", "pympler", "pytest (>=4.3.0)", "pytest-mypy-plugins", "pytest-xdist[psutil]"]
-tests_no_zope = ["cloudpickle", "hypothesis", "mypy (>=0.971,<0.990)", "pympler", "pytest (>=4.3.0)", "pytest-mypy-plugins", "pytest-xdist[psutil]"]
->>>>>>> 735609c2
+tests_no_zope = ["cloudpickle", "coverage[toml] (>=5.0.2)", "hypothesis", "mypy (>=0.900,!=0.940)", "pympler", "pytest (>=4.3.0)", "pytest-mypy-plugins"]
 
 [[package]]
 name = "avro"
@@ -350,14 +341,10 @@
 description = "The Real First Universal Charset Detector. Open, modern and actively maintained alternative to Chardet."
 category = "main"
 optional = false
-<<<<<<< HEAD
-python-versions = ">=3.6.0"
-
-[package.extras]
-unicode-backport = ["unicodedata2"]
-=======
 python-versions = ">=3.7.0"
->>>>>>> 735609c2
+
+[package.extras]
+unicode_backport = ["unicodedata2"]
 
 [[package]]
 name = "classify-imports"
@@ -520,18 +507,6 @@
 python-versions = "*"
 
 [[package]]
-<<<<<<< HEAD
-name = "docker-pycreds"
-version = "0.4.0"
-description = "Python bindings for the docker credentials store API"
-category = "dev"
-optional = false
-python-versions = "*"
-
-[package.dependencies]
-six = ">=1.4.0"
-
-[[package]]
 name = "entrypoints"
 version = "0.4"
 description = "Discover and load entry points from installed packages."
@@ -540,8 +515,6 @@
 python-versions = ">=3.6"
 
 [[package]]
-=======
->>>>>>> 735609c2
 name = "eradicate"
 version = "2.2.0"
 description = "Removes commented-out code."
@@ -1226,11 +1199,7 @@
 parallel = ["ipyparallel"]
 qtconsole = ["qtconsole"]
 test = ["pytest (<7.1)", "pytest-asyncio", "testpath"]
-<<<<<<< HEAD
-test-extra = ["curio", "matplotlib (!=3.2.0)", "nbformat", "numpy (>=1.20)", "pandas", "pytest (<7.1)", "pytest-asyncio", "testpath", "trio"]
-=======
-test_extra = ["curio", "matplotlib (!=3.2.0)", "nbformat", "numpy (>=1.21)", "pandas", "pytest (<7.1)", "pytest-asyncio", "testpath", "trio"]
->>>>>>> 735609c2
+test_extra = ["curio", "matplotlib (!=3.2.0)", "nbformat", "numpy (>=1.20)", "pandas", "pytest (<7.1)", "pytest-asyncio", "testpath", "trio"]
 
 [[package]]
 name = "isodate"
@@ -1252,13 +1221,8 @@
 python-versions = ">=3.8.0"
 
 [package.extras]
-<<<<<<< HEAD
 colors = ["colorama (>=0.4.3,<0.5.0)"]
-pipfile-deprecated-finder = ["pipreqs", "requirementslib"]
-=======
-colors = ["colorama (>=0.4.3)"]
-pipfile-deprecated-finder = ["pip-shims (>=0.5.2)", "pipreqs", "requirementslib"]
->>>>>>> 735609c2
+pipfile_deprecated_finder = ["pipreqs", "requirementslib"]
 plugins = ["setuptools"]
 requirements-deprecated-finder = ["pip-api", "pipreqs"]
 
@@ -2606,45 +2570,8 @@
 platformdirs = ">=2.4,<4"
 
 [package.extras]
-docs = ["furo (>=2022.12.7)", "proselint (>=0.13)", "sphinx (>=6.1.3)", "sphinx-argparse (>=0.4)", "sphinxcontrib-towncrier (>=0.2.1a0)", "towncrier (>=22.12)"]
-test = ["covdefaults (>=2.2.2)", "coverage (>=7.1)", "coverage-enable-subprocess (>=1)", "flaky (>=3.7)", "packaging (>=23)", "pytest (>=7.2.1)", "pytest-env (>=0.8.1)", "pytest-freezegun (>=0.4.2)", "pytest-mock (>=3.10)", "pytest-randomly (>=3.12)", "pytest-timeout (>=2.1)"]
-
-[[package]]
-name = "wandb"
-version = "0.13.9"
-description = "A CLI and library for interacting with the Weights and Biases API."
-category = "dev"
-optional = false
-python-versions = ">=3.6"
-
-[package.dependencies]
-appdirs = ">=1.4.3"
-Click = ">=7.0,<8.0.0 || >8.0.0"
-docker-pycreds = ">=0.4.0"
-GitPython = ">=1.0.0"
-pathtools = "*"
-protobuf = [
-    {version = ">=3.12.0,<4.21.0 || >4.21.0,<5", markers = "python_version < \"3.9\" and sys_platform == \"linux\""},
-    {version = ">=3.19.0,<4.21.0 || >4.21.0,<5", markers = "sys_platform != \"linux\""},
-]
-psutil = ">=5.0.0"
-PyYAML = "*"
-requests = ">=2.0.0,<3"
-sentry-sdk = ">=1.0.0"
-setproctitle = "*"
-setuptools = "*"
-typing-extensions = {version = "*", markers = "python_version < \"3.10\""}
-
-[package.extras]
-aws = ["boto3"]
-azure = ["azure-storage-blob"]
-gcp = ["google-cloud-storage"]
-grpc = ["grpcio (>=1.27.2)"]
-kubeflow = ["google-cloud-storage", "kubernetes", "minio", "sh"]
-launch = ["boto3", "botocore", "chardet", "google-cloud-storage", "iso8601", "kubernetes", "nbconvert", "nbformat", "typing-extensions"]
-media = ["bokeh", "moviepy", "numpy", "pillow", "plotly", "rdkit-pypi", "soundfile"]
-models = ["cloudpickle"]
-sweeps = ["sweeps (>=0.2.0)"]
+docs = ["proselint (>=0.13)", "sphinx (>=5.3)", "sphinx-argparse (>=0.3.2)", "sphinx-rtd-theme (>=1)", "towncrier (>=22.8)"]
+testing = ["coverage (>=6.2)", "coverage-enable-subprocess (>=1)", "flaky (>=3.7)", "packaging (>=21.3)", "pytest (>=7.0.1)", "pytest-env (>=0.6.2)", "pytest-freezegun (>=0.4.2)", "pytest-mock (>=3.6.1)", "pytest-randomly (>=3.10.3)", "pytest-timeout (>=2.1)"]
 
 [[package]]
 name = "watchdog"
@@ -2731,11 +2658,7 @@
 [metadata]
 lock-version = "1.1"
 python-versions = "3.8.15"
-<<<<<<< HEAD
-content-hash = "a6ce5a9cdef385c125375e79fe40351f9540753710fa5790b53e70fea9c84580"
-=======
-content-hash = "dd64209d7fcd9009035665d8e83c0700de7fb1bfb76e6226a4072a8b86552f25"
->>>>>>> 735609c2
+content-hash = "32f737a8bbfdc7193a80b4626f7d7b029d4259aefaa6253a3d23646da296bab8"
 
 [metadata.files]
 aiohttp = [
@@ -3221,17 +3144,10 @@
     {file = "distlib-0.3.6-py2.py3-none-any.whl", hash = "sha256:f35c4b692542ca110de7ef0bea44d73981caeb34ca0b9b6b2e6d7790dda8f80e"},
     {file = "distlib-0.3.6.tar.gz", hash = "sha256:14bad2d9b04d3a36127ac97f30b12a19268f211063d8f8ee4f47108896e11b46"},
 ]
-<<<<<<< HEAD
-docker-pycreds = [
-    {file = "docker-pycreds-0.4.0.tar.gz", hash = "sha256:6ce3270bcaf404cc4c3e27e4b6c70d3521deae82fb508767870fdbf772d584d4"},
-    {file = "docker_pycreds-0.4.0-py2.py3-none-any.whl", hash = "sha256:7266112468627868005106ec19cd0d722702d2b7d5912a28e19b826c3d37af49"},
-]
 entrypoints = [
     {file = "entrypoints-0.4-py3-none-any.whl", hash = "sha256:f174b5ff827504fd3cd97cc3f8649f3693f51538c7e4bdf3ef002c8429d42f9f"},
     {file = "entrypoints-0.4.tar.gz", hash = "sha256:b706eddaa9218a19ebcd67b56818f05bb27589b1ca9e8d797b74affad4ccacd4"},
 ]
-=======
->>>>>>> 735609c2
 eradicate = [
     {file = "eradicate-2.2.0-py3-none-any.whl", hash = "sha256:751813c315a48ce7e3d0483410991015342d380a956e86e0265c61bfb875bcbc"},
     {file = "eradicate-2.2.0.tar.gz", hash = "sha256:c329a05def6a4b558dab58bb1b694f5209706b7c99ba174d226dfdb69a5ba0da"},
