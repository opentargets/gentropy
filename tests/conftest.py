"""Unit test configuration."""
from __future__ import annotations

import dbldatagen as dg
import pytest
from pyspark.sql import DataFrame, SparkSession

from otg.dataset.colocalisation import Colocalisation
from otg.dataset.gene_index import GeneIndex
from otg.dataset.intervals import Intervals
from otg.dataset.ld_index import LDIndex
from otg.dataset.study_index import (
    StudyIndex,
    StudyIndexFinnGen,
    StudyIndexGWASCatalog,
    StudyIndexUKBiobank,
)
from otg.dataset.study_locus import StudyLocus, StudyLocusGWASCatalog
from otg.dataset.study_locus_overlap import StudyLocusOverlap
from otg.dataset.summary_statistics import SummaryStatistics
from otg.dataset.v2g import V2G
from otg.dataset.variant_annotation import VariantAnnotation
from otg.dataset.variant_index import VariantIndex


@pytest.fixture(scope="session")
def spark() -> SparkSession:
    """Local spark session for testing purposes.

    Returns:
        SparkSession: local spark session
    """
    return (
        SparkSession.builder.config("spark.driver.bindAddress", "127.0.0.1")
        .master("local[1]")
        # no shuffling
        .config("spark.sql.shuffle.partitions", "1")
        # ui settings
        .config("spark.ui.showConsoleProgress", "false")
        .config("spark.ui.enabled", "false")
        .config("spark.ui.dagGraph.retainedRootRDDs", "1")
        .config("spark.ui.retainedJobs", "1")
        .config("spark.ui.retainedStages", "1")
        .config("spark.ui.retainedTasks", "1")
        .config("spark.sql.ui.retainedExecutions", "1")
        .config("spark.worker.ui.retainedExecutors", "1")
        .config("spark.worker.ui.retainedDrivers", "1")
        # fixed memory
        .config("spark.driver.memory", "2g")
        .appName("test")
        .getOrCreate()
    )


@pytest.fixture()
def mock_colocalisation(spark: SparkSession) -> Colocalisation:
    """Mock colocalisation dataset."""
    coloc_schema = Colocalisation._get_schema()

    data_spec = (
        dg.DataGenerator(
            spark,
            rows=400,
            partitions=4,
            randomSeedMethod="hash_fieldname",
        )
        .withSchema(coloc_schema)
        .withColumnSpec("coloc_h0", percentNulls=0.1)
        .withColumnSpec("coloc_h1", percentNulls=0.1)
        .withColumnSpec("coloc_h2", percentNulls=0.1)
        .withColumnSpec("coloc_h3", percentNulls=0.1)
        .withColumnSpec("coloc_h4", percentNulls=0.1)
        .withColumnSpec("coloc_log2_h4_h3", percentNulls=0.1)
        .withColumnSpec("clpp", percentNulls=0.1)
    )
    return Colocalisation(_df=data_spec.build(), _schema=coloc_schema)


def mock_study_index_data(spark: SparkSession) -> DataFrame:
    """Mock v2g dataset."""
    si_schema = StudyIndex._get_schema()

    data_spec = (
        dg.DataGenerator(
            spark,
            rows=400,
            partitions=4,
            randomSeedMethod="hash_fieldname",
        )
        .withSchema(si_schema)
        .withColumnSpec(
            "traitFromSourceMappedIds",
            expr="array(cast(rand() AS string))",
            percentNulls=0.1,
        )
        .withColumnSpec(
            "backgroundTraitFromSourceMappedIds",
            expr="array(cast(rand() AS string))",
            percentNulls=0.1,
        )
        .withColumnSpec(
            "discoverySamples",
            expr='array(named_struct("sampleSize", cast(rand() as string), "ancestry", cast(rand() as string)))',
            percentNulls=0.1,
        )
        .withColumnSpec(
            "replicationSamples",
            expr='array(named_struct("sampleSize", cast(rand() as string), "ancestry", cast(rand() as string)))',
            percentNulls=0.1,
        )
        .withColumnSpec("pubmedId", percentNulls=0.1)
        .withColumnSpec("publicationFirstAuthor", percentNulls=0.1)
        .withColumnSpec("publicationDate", percentNulls=0.1)
        .withColumnSpec("publicationJournal", percentNulls=0.1)
        .withColumnSpec("publicationTitle", percentNulls=0.1)
        .withColumnSpec("initialSampleSize", percentNulls=0.1)
        .withColumnSpec("nCases", percentNulls=0.1)
        .withColumnSpec("nControls", percentNulls=0.1)
        .withColumnSpec("nSamples", percentNulls=0.1)
        .withColumnSpec("summarystatsLocation", percentNulls=0.1)
    )
    return data_spec.build()


@pytest.fixture()
def mock_study_index(spark: SparkSession) -> StudyIndex:
    """Mock StudyIndex dataset."""
    return StudyIndex(
        _df=mock_study_index_data(spark),
        _schema=StudyIndex._get_schema(),
    )


@pytest.fixture()
def mock_study_index_gwas_catalog(spark: SparkSession) -> StudyIndexGWASCatalog:
    """Mock StudyIndexGWASCatalog dataset."""
    return StudyIndexGWASCatalog(
        _df=mock_study_index_data(spark),
        _schema=StudyIndexGWASCatalog._get_schema(),
    )


@pytest.fixture()
def mock_study_index_finngen(spark: SparkSession) -> StudyIndexFinnGen:
    """Mock StudyIndexFinnGen dataset."""
    return StudyIndexFinnGen(
        _df=mock_study_index_data(spark),
        _schema=StudyIndexFinnGen._get_schema(),
    )


@pytest.fixture()
def mock_study_index_ukbiobank(spark: SparkSession) -> StudyIndexUKBiobank:
    """Mock StudyIndexUKBiobank dataset."""
    return StudyIndexUKBiobank(
        _df=mock_study_index_data(spark),
        _schema=StudyIndexUKBiobank._get_schema(),
    )


@pytest.fixture()
def mock_study_locus_overlap(spark: SparkSession) -> StudyLocusOverlap:
    """Mock StudyLocusOverlap dataset."""
    overlap_schema = StudyLocusOverlap._get_schema()

<<<<<<< HEAD
    data_spec = (
        dg.DataGenerator(
            spark,
            rows=400,
            partitions=4,
            randomSeedMethod="hash_fieldname",
        )
        .withSchema(overlap_schema)
        .withColumnSpec("right_logABF", percentNulls=0.1)
        .withColumnSpec("left_logABF", percentNulls=0.1)
        .withColumnSpec("right_posteriorProbability", percentNulls=0.1)
        .withColumnSpec("left_posteriorProbability", percentNulls=0.1)
    )
=======
    data_spec = dg.DataGenerator(
        spark,
        rows=400,
        partitions=4,
        randomSeedMethod="hash_fieldname",
    ).withSchema(schema)
>>>>>>> 35e463a7

    return StudyLocusOverlap(_df=data_spec.build(), _schema=overlap_schema)


def mock_study_locus_data(spark: SparkSession) -> DataFrame:
    """Mock study_locus dataset."""
    sl_schema = StudyLocus._get_schema()

    data_spec = (
        dg.DataGenerator(
            spark,
            rows=400,
            partitions=4,
            randomSeedMethod="hash_fieldname",
        )
        .withSchema(sl_schema)
        .withColumnSpec("chromosome", percentNulls=0.1)
        .withColumnSpec("position", percentNulls=0.1)
        .withColumnSpec("beta", percentNulls=0.1)
        .withColumnSpec("oddsRatio", percentNulls=0.1)
        .withColumnSpec("oddsRatioConfidenceIntervalLower", percentNulls=0.1)
        .withColumnSpec("oddsRatioConfidenceIntervalUpper", percentNulls=0.1)
        .withColumnSpec("betaConfidenceIntervalLower", percentNulls=0.1)
        .withColumnSpec("betaConfidenceIntervalUpper", percentNulls=0.1)
        .withColumnSpec("effectAlleleFrequencyFromSource", percentNulls=0.1)
        .withColumnSpec("standardError", percentNulls=0.1)
        .withColumnSpec("subStudyDescription", percentNulls=0.1)
        .withColumnSpec("pValueMantissa", minValue=1, percentNulls=0.1)
        .withColumnSpec("pValueExponent", minValue=1, percentNulls=0.1)
        .withColumnSpec(
            "qualityControls",
            expr="array(cast(rand() as string))",
            percentNulls=0.1,
        )
        .withColumnSpec("finemappingMethod", percentNulls=0.1)
        .withColumnSpec(
            "credibleSet",
            expr='array(named_struct("is95CredibleSet", cast(rand() > 0.5 as boolean), "is99CredibleSet", cast(rand() > 0.5 as boolean), "logABF", rand(), "posteriorProbability", rand(), "tagVariantId", cast(rand() as string), "tagPValue", rand(), "tagPValueConditioned", rand(), "tagBeta", rand(), "tagStandardError", rand(), "tagBetaConditioned", rand(), "tagStandardErrorConditioned", rand(), "r2Overall", rand()))',
            percentNulls=0.1,
        )
    )
    return data_spec.build()


@pytest.fixture()
def mock_study_locus(spark: SparkSession) -> StudyLocus:
    """Mock study_locus dataset."""
    return StudyLocus(
        _df=mock_study_locus_data(spark),
        _schema=StudyLocusGWASCatalog._get_schema(),
    )


@pytest.fixture()
def mock_study_locus_gwas_catalog(spark: SparkSession) -> StudyLocus:
    """Mock study_locus dataset."""
    return StudyLocusGWASCatalog(
        _df=mock_study_locus_data(spark),
        _schema=StudyLocusGWASCatalog._get_schema(),
    )


@pytest.fixture()
def mock_intervals(spark: SparkSession) -> Intervals:
    """Mock intervals dataset."""
    interval_schema = Intervals._get_schema()

    data_spec = (
        dg.DataGenerator(
            spark,
            rows=400,
            partitions=4,
            randomSeedMethod="hash_fieldname",
        )
        .withSchema(interval_schema)
        .withColumnSpec("pmid", percentNulls=0.1)
        .withColumnSpec("resourceScore", percentNulls=0.1)
        .withColumnSpec("score", percentNulls=0.1)
        .withColumnSpec("biofeature", percentNulls=0.1)
    )

    return Intervals(_df=data_spec.build(), _schema=interval_schema)


@pytest.fixture()
def mock_v2g(spark: SparkSession) -> V2G:
    """Mock v2g dataset."""
    v2g_schema = V2G._get_schema()

    data_spec = (
        dg.DataGenerator(
            spark,
            rows=400,
            partitions=4,
            randomSeedMethod="hash_fieldname",
        )
        .withSchema(v2g_schema)
        .withColumnSpec("distance", percentNulls=0.1)
        .withColumnSpec("resourceScore", percentNulls=0.1)
        .withColumnSpec("pmid", percentNulls=0.1)
        .withColumnSpec("biofeature", percentNulls=0.1)
        .withColumnSpec("score", percentNulls=0.1)
        .withColumnSpec("label", percentNulls=0.1)
        .withColumnSpec("variantFunctionalConsequenceId", percentNulls=0.1)
        .withColumnSpec("isHighQualityPlof", percentNulls=0.1)
    )

    return V2G(_df=data_spec.build(), _schema=v2g_schema)


@pytest.fixture()
def mock_variant_annotation(spark: SparkSession) -> VariantAnnotation:
    """Mock variant annotation."""
    va_schema = VariantAnnotation._get_schema()

    data_spec = (
        dg.DataGenerator(
            spark,
            rows=400,
            partitions=4,
            randomSeedMethod="hash_fieldname",
        )
        .withSchema(va_schema)
        .withColumnSpec("alleleType", percentNulls=0.1)
        .withColumnSpec("chromosomeB37", percentNulls=0.1)
        .withColumnSpec("positionB37", percentNulls=0.1)
        # Nested column handling workaround
        # https://github.com/databrickslabs/dbldatagen/issues/135
        # It's a workaround for nested column handling in dbldatagen.
        .withColumnSpec(
            "alleleFrequencies",
            expr='array(named_struct("alleleFrequency", rand(), "populationName", cast(rand() as string)))',
            percentNulls=0.1,
        )
        .withColumnSpec(
            "cadd",
            expr='named_struct("phred", cast(rand() as float), "raw", cast(rand() as float))',
            percentNulls=0.1,
        )
        .withColumnSpec("rsIds", expr="array(cast(rand() AS string))", percentNulls=0.1)
        .withColumnSpec(
            "vep",
            expr='named_struct("mostSevereConsequence", cast(rand() as string), "transcriptConsequences", array(named_struct("aminoAcids", cast(rand() as string), "consequenceTerms", array(cast(rand() as string)), "geneId", cast(rand() as string), "lof", cast(rand() as string), "polyphenPrediction", cast(rand() as string), "polyphenScore", cast(rand() as float), "siftPrediction", cast(rand() as string), "siftScore", cast(rand() as float))))',
            percentNulls=0.1,
        )
    )
    return VariantAnnotation(_df=data_spec.build(), _schema=va_schema)


@pytest.fixture()
def mock_variant_index(spark: SparkSession) -> VariantIndex:
    """Mock gene index."""
    vi_schema = VariantIndex._get_schema()

    data_spec = (
        dg.DataGenerator(
            spark,
            rows=400,
            partitions=4,
            randomSeedMethod="hash_fieldname",
        )
        .withSchema(vi_schema)
        .withColumnSpec("chromosomeB37", percentNulls=0.1)
        .withColumnSpec("positionB37", percentNulls=0.1)
        .withColumnSpec("mostSevereConsequence", percentNulls=0.1)
        # Nested column handling workaround
        # https://github.com/databrickslabs/dbldatagen/issues/135
        # It's a workaround for nested column handling in dbldatagen.
        .withColumnSpec(
            "alleleFrequencies",
            expr='array(named_struct("alleleFrequency", rand(), "populationName", cast(rand() as string)))',
            percentNulls=0.1,
        )
        .withColumnSpec(
            "cadd",
            expr='named_struct("phred", cast(rand() AS float), "raw", cast(rand() AS float))',
            percentNulls=0.1,
        )
        .withColumnSpec("rsIds", expr="array(cast(rand() AS string))", percentNulls=0.1)
    )

    return VariantIndex(_df=data_spec.build(), _schema=vi_schema)


@pytest.fixture()
def mock_summary_statistics(spark: SparkSession) -> SummaryStatistics:
    """Generating a mock summary statistics dataset."""
    ss_schema = SummaryStatistics._get_schema()

    data_spec = (
        dg.DataGenerator(
            spark,
            rows=400,
            partitions=4,
            randomSeedMethod="hash_fieldname",
            name="summaryStats",
        )
        .withSchema(ss_schema)
        # Allowing missingness in effect allele frequency and enforce upper limit:
        .withColumnSpec(
            "effectAlleleFrequencyFromSource", percentNulls=0.1, maxValue=1.0
        )
        # Allowing missingness:
        .withColumnSpec("betaConfidenceIntervalLower", percentNulls=0.1)
        .withColumnSpec("betaConfidenceIntervalUpper", percentNulls=0.1)
        .withColumnSpec("standardError", percentNulls=0.1)
        # Making sure p-values are below 1:
    ).build()

    # Because some of the columns are not strictly speaking required, they are dropped now:
    data_spec = data_spec.drop(
        "betaConfidenceIntervalLower", "betaConfidenceIntervalUpper"
    )

    return SummaryStatistics(_df=data_spec, _schema=ss_schema)


@pytest.fixture()
def mock_ld_index(spark: SparkSession) -> LDIndex:
<<<<<<< HEAD
    """Mock gene index."""
    ld_schema = LDIndex._get_schema()
=======
    """Mock LD index."""
    ld_schema = parse_spark_schema("ld_index.json")
>>>>>>> 35e463a7

    data_spec = (
        dg.DataGenerator(
            spark,
            rows=400,
            partitions=4,
            randomSeedMethod="hash_fieldname",
        )
        .withSchema(ld_schema)
        .withColumnSpec(
            "ldSet",
            expr="array(named_struct('tagVariantId', cast(rand() as string), 'rValues', array(named_struct('population', cast(rand() as string), 'r', cast(rand() as double)))))",
        )
    )

    return LDIndex(_df=data_spec.build(), _schema=ld_schema)


@pytest.fixture()
def sample_gwas_catalog_studies(spark: SparkSession) -> DataFrame:
    """Sample GWAS Catalog studies."""
    return spark.read.csv(
        "tests/data_samples/gwas_catalog_studies_sample-r2022-11-29.tsv",
        sep="\t",
        header=True,
    )


@pytest.fixture()
def sample_gwas_catalog_ancestries_lut(spark: SparkSession) -> DataFrame:
    """Sample GWAS ancestries sample data."""
    return spark.read.csv(
        "tests/data_samples/gwas_catalog_ancestries_sample_v1.0.3-r2022-11-29.tsv",
        sep="\t",
        header=True,
    )


@pytest.fixture()
def sample_gwas_catalog_harmonised_sumstats(spark: SparkSession) -> DataFrame:
    """Sample GWAS harmonised sumstats sample data."""
    return spark.read.csv(
        "tests/data_samples/gwas_catalog_harmonised_list.txt",
        sep="\t",
        header=False,
    )


@pytest.fixture()
def sample_gwas_catalog_associations(spark: SparkSession) -> DataFrame:
    """Sample GWAS raw associations sample data."""
    return spark.read.csv(
        "tests/data_samples/gwas_catalog_associations_sample_e107_r2022-11-29.tsv",
        sep="\t",
        header=True,
    )


@pytest.fixture()
def sample_finngen_studies(spark: SparkSession) -> DataFrame:
    """Sample FinnGen studies."""
    # For reference, the sample file was generated with the following command:
    # curl https://r9.finngen.fi/api/phenos | jq '.[:10]' > tests/data_samples/finngen_studies_sample.json
    with open("tests/data_samples/finngen_studies_sample.json") as finngen_studies:
        json_data = finngen_studies.read()
        rdd = spark.sparkContext.parallelize([json_data])
        return spark.read.json(rdd)


@pytest.fixture()
def sample_ukbiobank_studies(spark: SparkSession) -> DataFrame:
    """Sample UKBiobank manifest."""
    # Sampled 10 rows of the UKBB manifest tsv
    return spark.read.csv(
        "tests/data_samples/neale2_saige_study_manifest.samples.tsv",
        sep="\t",
        header=True,
        inferSchema=True,
    )


@pytest.fixture()
def sample_target_index(spark: SparkSession) -> DataFrame:
    """Sample target index sample data."""
    return spark.read.parquet(
        "tests/data_samples/target_sample.parquet",
    )


@pytest.fixture()
def mock_gene_index(spark: SparkSession) -> GeneIndex:
    """Mock gene index dataset."""
    gi_schema = GeneIndex._get_schema()

    data_spec = (
        dg.DataGenerator(
            spark,
            rows=400,
            partitions=4,
            randomSeedMethod="hash_fieldname",
        )
        .withSchema(gi_schema)
        .withColumnSpec("approvedSymbol", percentNulls=0.1)
        .withColumnSpec("biotype", percentNulls=0.1)
        .withColumnSpec("approvedName", percentNulls=0.1)
        .withColumnSpec("tss", percentNulls=0.1)
    )

    return GeneIndex(_df=data_spec.build(), _schema=gi_schema)<|MERGE_RESOLUTION|>--- conflicted
+++ resolved
@@ -163,28 +163,12 @@
     """Mock StudyLocusOverlap dataset."""
     overlap_schema = StudyLocusOverlap._get_schema()
 
-<<<<<<< HEAD
-    data_spec = (
-        dg.DataGenerator(
-            spark,
-            rows=400,
-            partitions=4,
-            randomSeedMethod="hash_fieldname",
-        )
-        .withSchema(overlap_schema)
-        .withColumnSpec("right_logABF", percentNulls=0.1)
-        .withColumnSpec("left_logABF", percentNulls=0.1)
-        .withColumnSpec("right_posteriorProbability", percentNulls=0.1)
-        .withColumnSpec("left_posteriorProbability", percentNulls=0.1)
-    )
-=======
     data_spec = dg.DataGenerator(
         spark,
         rows=400,
         partitions=4,
         randomSeedMethod="hash_fieldname",
-    ).withSchema(schema)
->>>>>>> 35e463a7
+    ).withSchema(overlap_schema)
 
     return StudyLocusOverlap(_df=data_spec.build(), _schema=overlap_schema)
 
@@ -404,13 +388,8 @@
 
 @pytest.fixture()
 def mock_ld_index(spark: SparkSession) -> LDIndex:
-<<<<<<< HEAD
     """Mock gene index."""
     ld_schema = LDIndex._get_schema()
-=======
-    """Mock LD index."""
-    ld_schema = parse_spark_schema("ld_index.json")
->>>>>>> 35e463a7
 
     data_spec = (
         dg.DataGenerator(
