--- conflicted
+++ resolved
@@ -529,7 +529,6 @@
         .withColumnSpec("start", percentNulls=0.1)
         .withColumnSpec("end", percentNulls=0.1)
         .withColumnSpec("strand", percentNulls=0.1)
-<<<<<<< HEAD
     )
 
     return GeneIndex(_df=data_spec.build(), _schema=gi_schema)
@@ -570,42 +569,6 @@
         .withColumnSpec("sqtlColocLlrNeighborhoodMaximum", percentNulls=0.1)
     )
 
-=======
-    )
-
-    return GeneIndex(_df=data_spec.build(), _schema=gi_schema)
-
-
-@pytest.fixture()
-def mock_l2g_feature_matrix(spark: SparkSession) -> L2GFeatureMatrix:
-    """Mock l2g feature matrix dataset."""
-    schema = L2GFeatureMatrix.get_schema()
-
-    data_spec = (
-        dg.DataGenerator(
-            spark,
-            rows=400,
-            partitions=4,
-            randomSeedMethod="hash_fieldname",
-        )
-        .withSchema(schema)
-        .withColumnSpec("dist_tss_ave", percentNulls=0.1)
-        .withColumnSpec("dist_tss_min", percentNulls=0.1)
-        .withColumnSpec("eqtl_max_coloc_clpp_local", percentNulls=0.1)
-        .withColumnSpec("eqtl_max_coloc_clpp_nbh", percentNulls=0.1)
-        .withColumnSpec("eqtl_max_coloc_llr_local", percentNulls=0.1)
-        .withColumnSpec("eqtl_max_coloc_llr_nbh", percentNulls=0.1)
-        .withColumnSpec("pqtl_max_coloc_clpp_local", percentNulls=0.1)
-        .withColumnSpec("pqtl_max_coloc_clpp_nbh", percentNulls=0.1)
-        .withColumnSpec("pqtl_max_coloc_llr_local", percentNulls=0.1)
-        .withColumnSpec("pqtl_max_coloc_llr_nbh", percentNulls=0.1)
-        .withColumnSpec("sqtl_max_coloc_clpp_local", percentNulls=0.1)
-        .withColumnSpec("sqtl_max_coloc_clpp_nbh", percentNulls=0.1)
-        .withColumnSpec("sqtl_max_coloc_llr_local", percentNulls=0.1)
-        .withColumnSpec("sqtl_max_coloc_llr_nbh", percentNulls=0.1)
-    )
-
->>>>>>> f90b1e2a
     return L2GFeatureMatrix(_df=data_spec.build(), _schema=schema)
 
 
@@ -628,14 +591,4 @@
         spark, rows=400, partitions=4, randomSeedMethod="hash_fieldname"
     ).withSchema(schema)
 
-<<<<<<< HEAD
-    return L2GPredictions(_df=data_spec.build(), _schema=schema)
-=======
-    return L2GPredictions(_df=data_spec.build(), _schema=schema)
-
-
-@pytest.fixture()
-def liftover_chain_37_to_38(spark: SparkSession) -> DataFrame:
-    """Sample liftover chain file."""
-    return LiftOverSpark("tests/data_samples/grch37_to_grch38.over.chain")
->>>>>>> f90b1e2a
+    return L2GPredictions(_df=data_spec.build(), _schema=schema)