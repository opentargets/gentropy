--- conflicted
+++ resolved
@@ -291,11 +291,7 @@
         .withColumnSpec("score", percentNulls=0.1)
         .withColumnSpec("pmid", percentNulls=0.1)
         .withColumnSpec("biofeature", percentNulls=0.1)
-<<<<<<< HEAD
-        .withColumnSpec("label", percentNulls=0.1)
-=======
         .withColumnSpec("score", percentNulls=0.1)
->>>>>>> 0ed0a3d0
         .withColumnSpec("variantFunctionalConsequenceId", percentNulls=0.1)
         .withColumnSpec("isHighQualityPlof", percentNulls=0.1)
     )
