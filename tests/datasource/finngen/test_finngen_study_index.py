--- conflicted
+++ resolved
@@ -2,14 +2,9 @@
 
 from __future__ import annotations
 
-<<<<<<< HEAD
-=======
-from pyspark.sql import SparkSession
-
->>>>>>> 47fb71ff
 from otg.dataset.study_index import StudyIndex
 from otg.datasource.finngen.study_index import FinnGenStudyIndex
-from pyspark.sql import DataFrame
+from pyspark.sql import SparkSession
 
 
 def test_finngen_study_index_from_source(spark: SparkSession) -> None:
