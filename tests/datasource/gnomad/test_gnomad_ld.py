--- conflicted
+++ resolved
@@ -7,12 +7,8 @@
 
 import hail as hl
 import pytest
-<<<<<<< HEAD
-from otg.dataset.pairwise_ld import PairwiseLD
-from otg.datasource.gnomad.ld import GnomADLDMatrix
-=======
+from genotropy.dataset.pairwise_ld import PairwiseLD
 from gentropy.datasource.gnomad.ld import GnomADLDMatrix
->>>>>>> 8803387e
 from pyspark.sql import DataFrame, SparkSession
 from pyspark.sql import functions as f
 
