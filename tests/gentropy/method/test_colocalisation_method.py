--- conflicted
+++ resolved
@@ -27,14 +27,9 @@
             # observed overlap
             [
                 {
-<<<<<<< HEAD
                     "leftStudyLocusId": "1",
                     "rightStudyLocusId": "2",
-=======
-                    "leftStudyLocusId": 1,
-                    "rightStudyLocusId": 2,
                     "rightStudyType": "eqtl",
->>>>>>> df45a6c9
                     "chromosome": "1",
                     "tagVariantId": "snp",
                     "statistics": {"left_logBF": 10.3, "right_logBF": 10.5},
@@ -56,27 +51,17 @@
             # observed overlap
             [
                 {
-<<<<<<< HEAD
                     "leftStudyLocusId": "1",
                     "rightStudyLocusId": "2",
-=======
-                    "leftStudyLocusId": 1,
-                    "rightStudyLocusId": 2,
                     "rightStudyType": "eqtl",
->>>>>>> df45a6c9
                     "chromosome": "1",
                     "tagVariantId": "snp1",
                     "statistics": {"left_logBF": 10.3, "right_logBF": 10.5},
                 },
                 {
-<<<<<<< HEAD
                     "leftStudyLocusId": "1",
                     "rightStudyLocusId": "2",
-=======
-                    "leftStudyLocusId": 1,
-                    "rightStudyLocusId": 2,
                     "rightStudyType": "eqtl",
->>>>>>> df45a6c9
                     "chromosome": "1",
                     "tagVariantId": "snp2",
                     "statistics": {"left_logBF": 10.3, "right_logBF": 10.5},
@@ -135,14 +120,9 @@
             spark.createDataFrame(
                 [
                     {
-<<<<<<< HEAD
                         "leftStudyLocusId": "1",
                         "rightStudyLocusId": "2",
-=======
-                        "leftStudyLocusId": 1,
-                        "rightStudyLocusId": 2,
                         "rightStudyType": "eqtl",
->>>>>>> df45a6c9
                         "chromosome": "1",
                         "tagVariantId": "snp",
                         "statistics": {
@@ -153,14 +133,9 @@
                 ],
                 schema=StructType(
                     [
-<<<<<<< HEAD
                         StructField("leftStudyLocusId", StringType(), False),
                         StructField("rightStudyLocusId", StringType(), False),
-=======
-                        StructField("leftStudyLocusId", LongType(), False),
-                        StructField("rightStudyLocusId", LongType(), False),
                         StructField("rightStudyType", StringType(), False),
->>>>>>> df45a6c9
                         StructField("chromosome", StringType(), False),
                         StructField("tagVariantId", StringType(), False),
                         StructField(
