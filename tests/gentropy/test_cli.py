"""Test the command-line interface (CLI)."""

from unittest.mock import patch

import pytest
from hydra.errors import ConfigCompositionException
from omegaconf.errors import MissingMandatoryValue

from gentropy.cli import main


def test_main_no_step() -> None:
    """Test the main function of the CLI without a valid step."""
    override_key = "step"
    expected = f"You must specify '{override_key}', e.g, {override_key}=<OPTION>\nAvailable options:"

    with (
        patch("sys.argv", ["cli.py"]),
        pytest.raises(ConfigCompositionException, match=expected),
    ):
        main()


def test_main_step() -> None:
    """Test the main function of the CLI complains about mandatory values."""
<<<<<<< HEAD
    with patch(
        "sys.argv", ["cli.py", "step=gwas_catalog_sumstat_preprocess"]
    ), pytest.raises(
        MissingMandatoryValue, match="Missing mandatory value: step.raw_sumstats_path"
=======
    with (
        patch("sys.argv", ["cli.py", "step=gene_index"]),
        pytest.raises(
            MissingMandatoryValue, match="Missing mandatory value: step.target_path"
        ),
>>>>>>> 8e3c7653
    ):
        main()<|MERGE_RESOLUTION|>--- conflicted
+++ resolved
@@ -23,17 +23,9 @@
 
 def test_main_step() -> None:
     """Test the main function of the CLI complains about mandatory values."""
-<<<<<<< HEAD
     with patch(
         "sys.argv", ["cli.py", "step=gwas_catalog_sumstat_preprocess"]
     ), pytest.raises(
         MissingMandatoryValue, match="Missing mandatory value: step.raw_sumstats_path"
-=======
-    with (
-        patch("sys.argv", ["cli.py", "step=gene_index"]),
-        pytest.raises(
-            MissingMandatoryValue, match="Missing mandatory value: step.target_path"
-        ),
->>>>>>> 8e3c7653
     ):
         main()