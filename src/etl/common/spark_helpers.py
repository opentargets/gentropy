--- conflicted
+++ resolved
@@ -83,7 +83,6 @@
     return get_top_ranked_in_window(df, w)
 
 
-<<<<<<< HEAD
 def normalise_column(
     df: DataFrame, input_col_name: str, output_col_name: str
 ) -> DataFrame:
@@ -123,7 +122,8 @@
         .select("*", unvector_score)
         .drop("feature_vector", "norm_vector")
     )
-=======
+
+
 def _neglog_p(p_value_mantissa: Column, p_value_exponent: Column) -> Column:
     """Compute the negative log p-value.
 
@@ -183,5 +183,4 @@
     return f.when(
         flag_condition,
         f.array_union(qc_column, f.array(f.lit(flag_text))),
-    ).otherwise(qc_column)
->>>>>>> b8b5bb1f
+    ).otherwise(qc_column)