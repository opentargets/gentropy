"""Classes to reuse spark connection and logging functionalities."""

from __future__ import annotations

import importlib.resources as pkg_resources
import json
from typing import TYPE_CHECKING

from pyspark.sql import SparkSession
from pyspark.sql.types import StructType

from etl.json import schemas

if TYPE_CHECKING:
    from omegaconf import DictConfig
    from pyspark.sql import DataFrame


class ETLSession:
    """Spark session class."""

    def __init__(self: ETLSession, cfg: DictConfig) -> None:
        """Creates spark session and logger."""
        # create session and retrieve Spark logger object
        self.spark = (
            SparkSession.builder.master(cfg.environment.sparkUri)
            .appName(cfg.etl.name)
            .getOrCreate()
        )

        self.logger = Log4j(self.spark)

    def read_parquet(self: ETLSession, path: str, schema_json: str) -> DataFrame:
<<<<<<< HEAD
        """
        Reads a parquet file from the given path and returns a DataFrame with the given schema

        Args:
          self (ETLSession): ETLSession
          path (str): The path to the parquet file.
          schema_json (str): The name of the schema file in the schemas package.

        Returns:
          A DataFrame
=======
        """Reads parquet dataset with a provided schema.

        Args:
            path (str): parquet dataset path
            schema_json (str): name of the schema file (e.g. "schema.json")

        Returns:
            DataFrame: Dataframe with provided schema
>>>>>>> 5fe9d10b
        """
        core_schema = json.loads(
            pkg_resources.read_text(schemas, schema_json, encoding="utf-8")
        )
        schema = StructType.fromJson(core_schema)
<<<<<<< HEAD
        return self.spark.read.schema(schema).format("parquet").load(path)
=======
        df = self.spark.read.schema(schema).format("parquet").load(path)

        return df


class Log4j:
    """Log4j logger class."""

    def __init__(self: Log4j, spark: SparkSession) -> None:
        """Initialise logger.

        Args:
            spark (SparkSession): Available spark session
        """
        # get spark app details with which to prefix all messages
        conf = spark.sparkContext.getConf()
        app_id = conf.get("spark.app.id")
        app_name = conf.get("spark.app.name")

        log4j = spark._jvm.org.apache.log4j

        message_prefix = f"<{app_name}-{app_id}>"
        self.logger = log4j.LogManager.getLogger(message_prefix)

    def error(self: Log4j, message: str) -> None:
        """Log an error.

        Args:
            message (str): Error message to write to log

        Returns:
            _type_: None
        """
        self.logger.error(message)
        return None

    def warn(self: Log4j, message: str) -> None:
        """Log a warning.

        Args:
            message (str): Warning messsage to write to log

        Returns:
            _type_: None
        """
        self.logger.warn(message)
        return None

    def info(self: Log4j, message: str) -> None:
        """Log information.

        Args:
            message (str): Information message to write to log

        Returns:
            _type_: None
        """
        self.logger.info(message)
        return None
>>>>>>> 5fe9d10b
<|MERGE_RESOLUTION|>--- conflicted
+++ resolved
@@ -31,18 +31,6 @@
         self.logger = Log4j(self.spark)
 
     def read_parquet(self: ETLSession, path: str, schema_json: str) -> DataFrame:
-<<<<<<< HEAD
-        """
-        Reads a parquet file from the given path and returns a DataFrame with the given schema
-
-        Args:
-          self (ETLSession): ETLSession
-          path (str): The path to the parquet file.
-          schema_json (str): The name of the schema file in the schemas package.
-
-        Returns:
-          A DataFrame
-=======
         """Reads parquet dataset with a provided schema.
 
         Args:
@@ -51,18 +39,12 @@
 
         Returns:
             DataFrame: Dataframe with provided schema
->>>>>>> 5fe9d10b
         """
         core_schema = json.loads(
             pkg_resources.read_text(schemas, schema_json, encoding="utf-8")
         )
         schema = StructType.fromJson(core_schema)
-<<<<<<< HEAD
         return self.spark.read.schema(schema).format("parquet").load(path)
-=======
-        df = self.spark.read.schema(schema).format("parquet").load(path)
-
-        return df
 
 
 class Log4j:
@@ -118,5 +100,4 @@
             _type_: None
         """
         self.logger.info(message)
-        return None
->>>>>>> 5fe9d10b
+        return None