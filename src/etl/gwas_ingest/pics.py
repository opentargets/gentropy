"""Calculate PICS for a given study and locus."""

from __future__ import annotations

import importlib.resources as pkg_resources
import json
from typing import TYPE_CHECKING

import pyspark.sql.functions as f
import pyspark.sql.types as t
from pyspark.sql import DataFrame, Window
from scipy.stats import norm

from etl.gwas_ingest.ld import ld_annotation_by_locus_ancestry
from etl.json import data

if TYPE_CHECKING:
    from omegaconf.listconfig import ListConfig
    from pyspark.sql import Column

    from etl.common.ETLSession import ETLSession


@f.udf(t.DoubleType())
def _norm_sf(mu: float, std: float, neglog_p: float) -> float:
    """Returns the survival function of the normal distribution.

    Args:
        mu (float): mean
        std (float): standard deviation
        neglog_p (float): negative log p-value

    Returns:
        float: survival function
    """
    return float(norm(mu, std).sf(neglog_p) * 2)


def _get_study_gnomad_ancestries(etl: ETLSession, study_df: DataFrame) -> DataFrame:
    """Get all studies and their ancestries.

    Args:
        etl (ETLSession): session
        study_df (DataFrame): studies from GWAS Catalog

    Returns:
        DataFrame: studies mapped to gnomAD ancestries and their frequencies
    """
    # GWAS Catalog to gnomAD superpopulation mapping
    gwascat_2_gnomad_pop = etl.spark.createDataFrame(
        json.loads(
            pkg_resources.read_text(
                data, "gwascat_2_gnomad_superpopulation.json", encoding="utf-8"
            )
        )
    )

    # Study ancestries
    w_study = Window.partitionBy("studyId")
    study_ancestry = (
        study_df
        # Excluding studies where no sample discription is provided:
        .filter(f.col("discoverySamples").isNotNull())
        # Exploding sample description and study identifier:
        .withColumn("discoverySample", f.explode(f.col("discoverySamples")))
        # Splitting sample descriptions further:
        .withColumn(
            "ancestries", f.split(f.col("discoverySample.ancestry"), r",\s(?![^()]*\))")
        )
        # Dividing sample sizes assuming even distribution
        .withColumn(
            "adjustedSampleSize",
            f.col("discoverySample.sampleSize") / f.size(f.col("ancestries")),
        )
        # Exploding ancestries
        .withColumn("gwas_catalog_ancestry", f.explode(f.col("ancestries")))
        # map gwas population to gnomad superpopulation
        .join(gwascat_2_gnomad_pop, "gwas_catalog_ancestry", "left")
        # Group by sutdies and aggregate for major population:
        .groupBy("studyId", "gnomadPopulation").agg(
            f.sum(f.col("adjustedSampleSize")).alias("sampleSize")
        )
        # Calculate proportions for each study
        .withColumn(
            "relativeSampleSize",
            f.col("sampleSize") / f.sum("sampleSize").over(w_study),
        )
    )
    return study_ancestry


def _weighted_r_overall(
    chromosome: Column,
    study_id: Column,
    variant_id: Column,
    tag_variant_id: Column,
    relative_sample_size: Column,
    r: Column,
) -> Column:
    """Aggregation of weighted R information using ancestry proportions.

    Args:
        chromosome (Column): Chromosome
        study_id (Column): Study identifier
        variant_id (Column): Variant identifier
        tag_variant_id (Column): Tag variant identifier
        relative_sample_size (Column): Relative sample size
        r (Column): Correlation

    Returns:
        Column: Estimates weighted R information
    """
    pseudo_r = f.when(r >= 1, 0.9999995).otherwise(r)
    zscore_overall = f.sum(f.atan(pseudo_r) * relative_sample_size).over(
        Window.partitionBy(chromosome, study_id, variant_id, tag_variant_id)
    )
    return f.round(f.tan(zscore_overall), 6)


def _is_in_credset(
    chromosome: Column,
    study_id: Column,
    variant_id: Column,
    pics_postprob: Column,
    credset_probability: float,
) -> Column:
    """Check whether a variant is in the XX% credible set.

    Args:
        chromosome (Column): Chromosome column
        study_id (Column): Study ID column
        variant_id (Column): Variant ID column
        pics_postprob (Column): PICS posterior probability column
        credset_probability (float): Credible set probability

    Returns:
        Column: Whether the variant is in the credible set
    """
    w_cumlead = (
        Window.partitionBy(chromosome, study_id, variant_id)
        .orderBy(f.desc(pics_postprob))
        .rowsBetween(Window.unboundedPreceding, Window.currentRow)
    )
    pics_postprob_cumsum = f.sum(pics_postprob).over(w_cumlead)
    w_credset = Window.partitionBy(chromosome, study_id, variant_id).orderBy(
        pics_postprob_cumsum
    )
    return f.when(
        f.lag(pics_postprob_cumsum, 1).over(w_credset) >= credset_probability, False
    ).otherwise(True)


def _pics_posterior_probability(
    pics_mu: Column,
    pics_std: Column,
    neglog_p: Column,
    chromosome: Column,
    study_id: Column,
    variant_id: Column,
) -> Column:
    """Compute the PICS posterior probability.

    Args:
        pics_mu (Column): PICS mu
        pics_std (Column): PICS standard deviation
        neglog_p (Column): Negative log p-value
        chromosome (Column): Chromosome column
        study_id (Column): Study ID column
        variant_id (Column): Variant ID column

    Returns:
        Column: PICS posterior probability
    """
    pics_relative_prob = f.when(pics_std == 0, 1.0).otherwise(
        _norm_sf(pics_mu, pics_std, neglog_p)
    )
    w_lead = Window.partitionBy(chromosome, study_id, variant_id)
    pics_relative_prob_sum = f.sum(pics_relative_prob).over(w_lead)
    return pics_relative_prob / pics_relative_prob_sum


def _pics_standard_deviation(neglog_p: Column, r: Column, k: float) -> Column:
    """Compute the PICS standard deviation.

    Args:
        neglog_p (Column): Negative log p-value
        r (Column): R-squared
        k (float): Empiric constant that can be adjusted to fit the curve, 6.4 recommended.

    Returns:
        Column: PICS standard deviation
    """
    return f.sqrt(1 - f.abs(r) ** k) * f.sqrt(neglog_p) / 2


def _pics_mu(neglog_p: Column, r: Column) -> Column:
    """Compute the PICS mu.

    Args:
        neglog_p (Column): Negative log p-value
        r (Column): R

    Returns:
        Column: PICS mu
    """
    return neglog_p * (r**2)


def _neglog_p(p_value_mantissa: Column, p_value_exponent: Column) -> Column:
    """Compute the negative log p-value.

    Args:
        p_value_mantissa (Column): P-value mantissa
        p_value_exponent (Column): P-value exponent

    Returns:
        Column: Negative log p-value
    """
    return -1 * (f.log10(p_value_mantissa) + p_value_exponent)


def pics_all_study_locus(
    etl: ETLSession,
    association_study_ancestry: DataFrame,
    ld_populations: ListConfig,
    min_r2: float,
    k: float,
) -> DataFrame:
    """Probabilistic Identification of Causal SNPs (PICS) from Farh (2014).

    Adjusts the p-values for tag SNPs based on the p-value of the lead SNP and it's LD.
    https://www.nature.com/articles/nature13835

    Args:
        etl (ETLSession): ETL session
        association_study_ancestry (DataFrame): associations with study and ancesry data
        ld_populations (ListConfig): configuration for LD populations
        min_r2 (float): Minimum R^2
        k (float): Empiric constant that can be adjusted to fit the curve, 6.4 recommended.

    Returns:
        DataFrame: PICS statistics and credible sets
    """
    # LD information for all locus and ancestries
    ld_r = ld_annotation_by_locus_ancestry(
        etl, association_study_ancestry, ld_populations, min_r2
    )

    # Association + ancestry + ld information
    association_ancestry_ld = association_study_ancestry.join(
        ld_r, on=["chromosome", "variantId", "gnomadPopulation"], how="inner"
    )

    # Aggregate by study, lead, tag
    associations_ld_allancestries = (
        association_ancestry_ld.withColumn(
            "R_overall",
            _weighted_r_overall(
                f.col("chromosome"),
                f.col("studyId"),
                f.col("variantId"),
                f.col("tagVariantId"),
                f.col("relativeSampleSize"),
                f.col("r"),
            ),
        )
        # Collapse the data by study, lead, tag
        .drop("relativeSampleSize", "r").distinct()
    )

    # Calculate and return PICS statistics
    return (
        associations_ld_allancestries.withColumn(
            "pics_mu",
            _pics_mu(
                _neglog_p(f.col("pValueMantissa"), f.col("pValueExponent")),
                f.col("R_overall"),
            ),
        )
        .withColumn(
            "pics_std",
            _pics_standard_deviation(
                _neglog_p(f.col("pValueMantissa"), f.col("pValueExponent")),
                f.col("R_overall"),
                k,
            ),
        )
        .withColumn(
            "pics_postprob",
            _pics_posterior_probability(
                f.col("pics_mu"),
                f.col("pics_std"),
                _neglog_p(f.col("pValueMantissa"), f.col("pValueExponent")),
                f.col("chromosome"),
                f.col("studyId"),
                f.col("variantId"),
            ),
        )
        .withColumn(
            "pics_95_perc_credset",
            _is_in_credset(
                f.col("chromosome"),
                f.col("studyId"),
                f.col("variantId"),
                f.col("pics_postprob"),
                0.95,
            ),
        )
        .withColumn(
            "pics_99_perc_credset",
            _is_in_credset(
                f.col("chromosome"),
                f.col("studyId"),
                f.col("variantId"),
                f.col("pics_postprob"),
                0.99,
            ),
        )
<<<<<<< HEAD
    )
    return pics


def pics_all_study_locus(
    etl: ETLSession,
    associations: DataFrame,
    studies: DataFrame,
    ld_populations: ListConfig,
    min_r2: float,
    k: float,
) -> DataFrame:
    """Calculates study-locus based on PICS.

    It takes in a dataframe of associations, a dataframe of studies, a list of LD populations, a minimum
    R^2, and a constant k, and returns a dataframe of PICS results

    Args:
        etl (ETLSession): ETLSession
        associations (DataFrame): DataFrame
        studies (DataFrame): DataFrame
        ld_populations (ListConfig): ListConfig = ListConfig(
        min_r2 (float): Minimum R^2
        k (float): Empiric constant that can be adjusted to fit the curve, 6.4 recommended.

    Returns:
        DataFrame: _description_
    """
    variant_population = (
        associations.join(studies, on="studyId", how="left")
        .withColumn("gnomadSamples", f.explode(f.col("gnomadSamples")))
        .filter(
            (f.size(f.col("qualityControl")) == 0) & f.col("gnomadSamples").isNotNull()
        )
        .select(
            "variantId",
            f.col("gnomadSamples.gnomadPopulation").alias("gnomadPopulation"),
            "chromosome",
            "position",
            "referenceAllele",
            "alternateAllele",
        )
        .distinct()
    )

    # Number of distinct variants to map:
    etl.logger.info(f"Number of variant/ancestry pairs: {variant_population.count()}")
    etl.logger.info(
        f'Number of unique variants: {variant_population.select("variantId").distinct().count()}'
    )

    # LD information for all locus and ancestries
    ld_r = ld_annotation_by_locus_ancestry(
        etl, variant_population, ld_populations, min_r2
    )
    # Saving draft data:
    etl.logger.info("LD expansion is done! Saving intermedier data.")
    ld_r.write.mode("overwrite").parquet(
        "gs://genetics_etl_python_playground/XX.XX/output/python_etl/parquet/ld2_table"
    )
    # Association + ancestry + ld information
    association_ancestry_ld = associations.join(
        ld_r, on=["chromosome", "variantId", "gnomadPopulation"], how="inner"
    )

    print("association_ancestry_ld:")
    print(association_ancestry_ld.columns)
    association_ancestry_ld.show(1, False, True)

    # Aggregation of weighted R information using ancestry proportions
    associations_ld_allancestries = _aggregate_weighted_populations(
        association_ancestry_ld
    )

    pics_results = _pics(associations_ld_allancestries, k)

    return pics_results.select(
        "chromosome",
        "studyId",
        "variantId",
        "tagVariantId",
        "R_overall",
        "pics_mu",
        "pics_postprob",
        "pics_95_perc_credset",
        "pics_99_perc_credset",
=======
>>>>>>> 16f3d433
    )<|MERGE_RESOLUTION|>--- conflicted
+++ resolved
@@ -22,7 +22,7 @@
 
 
 @f.udf(t.DoubleType())
-def _norm_sf(mu: float, std: float, neglog_p: float) -> float:
+def _norm_sf(mu: float, std: float, neglog_p: float) -> float | None:
     """Returns the survival function of the normal distribution.
 
     Args:
@@ -33,7 +33,11 @@
     Returns:
         float: survival function
     """
-    return float(norm(mu, std).sf(neglog_p) * 2)
+    try:
+        return float(norm(mu, std).sf(neglog_p) * 2)
+    except ValueError:
+        print(mu, neglog_p)
+        return None
 
 
 def _get_study_gnomad_ancestries(etl: ETLSession, study_df: DataFrame) -> DataFrame:
@@ -219,39 +223,126 @@
     return -1 * (f.log10(p_value_mantissa) + p_value_exponent)
 
 
+def _pics(associations_ld_allancestries: DataFrame, k: float) -> DataFrame:
+
+    # Calculate and return PICS statistics
+    return (
+        associations_ld_allancestries.withColumn(
+            "pics_mu",
+            _pics_mu(
+                _neglog_p(f.col("pValueMantissa"), f.col("pValueExponent")),
+                f.col("R_overall"),
+            ),
+        )
+        .withColumn(
+            "pics_std",
+            _pics_standard_deviation(
+                _neglog_p(f.col("pValueMantissa"), f.col("pValueExponent")),
+                f.col("R_overall"),
+                k,
+            ),
+        )
+        .withColumn(
+            "pics_postprob",
+            _pics_posterior_probability(
+                f.col("pics_mu"),
+                f.col("pics_std"),
+                _neglog_p(f.col("pValueMantissa"), f.col("pValueExponent")),
+                f.col("chromosome"),
+                f.col("studyId"),
+                f.col("variantId"),
+            ),
+        )
+        .withColumn(
+            "pics_95_perc_credset",
+            _is_in_credset(
+                f.col("chromosome"),
+                f.col("studyId"),
+                f.col("variantId"),
+                f.col("pics_postprob"),
+                0.95,
+            ),
+        )
+        .withColumn(
+            "pics_99_perc_credset",
+            _is_in_credset(
+                f.col("chromosome"),
+                f.col("studyId"),
+                f.col("variantId"),
+                f.col("pics_postprob"),
+                0.99,
+            ),
+        )
+    )
+
+
 def pics_all_study_locus(
     etl: ETLSession,
-    association_study_ancestry: DataFrame,
+    associations: DataFrame,
+    studies: DataFrame,
     ld_populations: ListConfig,
     min_r2: float,
     k: float,
 ) -> DataFrame:
-    """Probabilistic Identification of Causal SNPs (PICS) from Farh (2014).
-
-    Adjusts the p-values for tag SNPs based on the p-value of the lead SNP and it's LD.
-    https://www.nature.com/articles/nature13835
-
-    Args:
-        etl (ETLSession): ETL session
-        association_study_ancestry (DataFrame): associations with study and ancesry data
-        ld_populations (ListConfig): configuration for LD populations
+    """Calculates study-locus based on PICS.
+
+    It takes in a dataframe of associations, a dataframe of studies, a list of LD populations, a minimum
+    R^2, and a constant k, and returns a dataframe of PICS results
+
+    Args:
+        etl (ETLSession): ETLSession
+        associations (DataFrame): DataFrame
+        studies (DataFrame): DataFrame
+        ld_populations (ListConfig): ListConfig = ListConfig(
         min_r2 (float): Minimum R^2
         k (float): Empiric constant that can be adjusted to fit the curve, 6.4 recommended.
 
     Returns:
-        DataFrame: PICS statistics and credible sets
-    """
+        DataFrame: _description_
+    """
+    # Associations joined with studies while exploding gnomad ancestries:
+    association_gnomad = (
+        associations.join(studies, on="studyId", how="left")
+        .withColumn("gnomadSamples", f.explode_outer(f.col("gnomadSamples")))
+        .withColumn("gnomadPopulation", f.col("gnomadSamples.gnomadPopulation"))
+        .withColumn("relativeSampleSize", f.col("gnomadSamples.relativeSampleSize"))
+        .persist()
+    )
+
+    # Extracting variants for LD expansion:
+    variant_population = association_gnomad.select(
+        "variantId",
+        "gnomadPopulation",
+        "chromosome",
+        "position",
+        "referenceAllele",
+        "alternateAllele",
+    ).distinct()
+
+    # Number of distinct variants to map:
+    etl.logger.info(f"Number of variant/ancestry pairs: {variant_population.count()}")
+    etl.logger.info(
+        f'Number of unique variants: {variant_population.select("variantId").distinct().count()}'
+    )
+
     # LD information for all locus and ancestries
     ld_r = ld_annotation_by_locus_ancestry(
-        etl, association_study_ancestry, ld_populations, min_r2
-    )
-
+        etl, variant_population, ld_populations, min_r2
+    )
+    # Saving draft data:
+    etl.logger.info("LD expansion is done! Saving intermedier data.")
+    ld_r.write.mode("overwrite").parquet(
+        "gs://genetics_etl_python_playground/XX.XX/output/python_etl/parquet/ld2_table"
+    )
     # Association + ancestry + ld information
-    association_ancestry_ld = association_study_ancestry.join(
-        ld_r, on=["chromosome", "variantId", "gnomadPopulation"], how="inner"
-    )
-
-    # Aggregate by study, lead, tag
+    association_ancestry_ld = association_gnomad.join(
+        ld_r, on=["chromosome", "variantId", "gnomadPopulation"], how="left"
+    )
+    ld_r.write.mode("overwrite").parquet(
+        "gs://genetics_etl_python_playground/XX.XX/output/python_etl/parquet/ld_expanded_assoc"
+    )
+
+    # Aggregation of weighted R information using ancestry proportions
     associations_ld_allancestries = (
         association_ancestry_ld.withColumn(
             "R_overall",
@@ -268,129 +359,6 @@
         .drop("relativeSampleSize", "r").distinct()
     )
 
-    # Calculate and return PICS statistics
-    return (
-        associations_ld_allancestries.withColumn(
-            "pics_mu",
-            _pics_mu(
-                _neglog_p(f.col("pValueMantissa"), f.col("pValueExponent")),
-                f.col("R_overall"),
-            ),
-        )
-        .withColumn(
-            "pics_std",
-            _pics_standard_deviation(
-                _neglog_p(f.col("pValueMantissa"), f.col("pValueExponent")),
-                f.col("R_overall"),
-                k,
-            ),
-        )
-        .withColumn(
-            "pics_postprob",
-            _pics_posterior_probability(
-                f.col("pics_mu"),
-                f.col("pics_std"),
-                _neglog_p(f.col("pValueMantissa"), f.col("pValueExponent")),
-                f.col("chromosome"),
-                f.col("studyId"),
-                f.col("variantId"),
-            ),
-        )
-        .withColumn(
-            "pics_95_perc_credset",
-            _is_in_credset(
-                f.col("chromosome"),
-                f.col("studyId"),
-                f.col("variantId"),
-                f.col("pics_postprob"),
-                0.95,
-            ),
-        )
-        .withColumn(
-            "pics_99_perc_credset",
-            _is_in_credset(
-                f.col("chromosome"),
-                f.col("studyId"),
-                f.col("variantId"),
-                f.col("pics_postprob"),
-                0.99,
-            ),
-        )
-<<<<<<< HEAD
-    )
-    return pics
-
-
-def pics_all_study_locus(
-    etl: ETLSession,
-    associations: DataFrame,
-    studies: DataFrame,
-    ld_populations: ListConfig,
-    min_r2: float,
-    k: float,
-) -> DataFrame:
-    """Calculates study-locus based on PICS.
-
-    It takes in a dataframe of associations, a dataframe of studies, a list of LD populations, a minimum
-    R^2, and a constant k, and returns a dataframe of PICS results
-
-    Args:
-        etl (ETLSession): ETLSession
-        associations (DataFrame): DataFrame
-        studies (DataFrame): DataFrame
-        ld_populations (ListConfig): ListConfig = ListConfig(
-        min_r2 (float): Minimum R^2
-        k (float): Empiric constant that can be adjusted to fit the curve, 6.4 recommended.
-
-    Returns:
-        DataFrame: _description_
-    """
-    variant_population = (
-        associations.join(studies, on="studyId", how="left")
-        .withColumn("gnomadSamples", f.explode(f.col("gnomadSamples")))
-        .filter(
-            (f.size(f.col("qualityControl")) == 0) & f.col("gnomadSamples").isNotNull()
-        )
-        .select(
-            "variantId",
-            f.col("gnomadSamples.gnomadPopulation").alias("gnomadPopulation"),
-            "chromosome",
-            "position",
-            "referenceAllele",
-            "alternateAllele",
-        )
-        .distinct()
-    )
-
-    # Number of distinct variants to map:
-    etl.logger.info(f"Number of variant/ancestry pairs: {variant_population.count()}")
-    etl.logger.info(
-        f'Number of unique variants: {variant_population.select("variantId").distinct().count()}'
-    )
-
-    # LD information for all locus and ancestries
-    ld_r = ld_annotation_by_locus_ancestry(
-        etl, variant_population, ld_populations, min_r2
-    )
-    # Saving draft data:
-    etl.logger.info("LD expansion is done! Saving intermedier data.")
-    ld_r.write.mode("overwrite").parquet(
-        "gs://genetics_etl_python_playground/XX.XX/output/python_etl/parquet/ld2_table"
-    )
-    # Association + ancestry + ld information
-    association_ancestry_ld = associations.join(
-        ld_r, on=["chromosome", "variantId", "gnomadPopulation"], how="inner"
-    )
-
-    print("association_ancestry_ld:")
-    print(association_ancestry_ld.columns)
-    association_ancestry_ld.show(1, False, True)
-
-    # Aggregation of weighted R information using ancestry proportions
-    associations_ld_allancestries = _aggregate_weighted_populations(
-        association_ancestry_ld
-    )
-
     pics_results = _pics(associations_ld_allancestries, k)
 
     return pics_results.select(
@@ -403,6 +371,4 @@
         "pics_postprob",
         "pics_95_perc_credset",
         "pics_99_perc_credset",
-=======
->>>>>>> 16f3d433
     )