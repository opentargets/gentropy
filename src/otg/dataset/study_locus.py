--- conflicted
+++ resolved
@@ -10,7 +10,7 @@
 
 import numpy as np
 import pyspark.sql.functions as f
-from pyspark.sql.types import DoubleType, IntegerType, LongType, StringType
+from pyspark.sql.types import DoubleType, IntegerType, LongType
 from pyspark.sql.window import Window
 
 from otg.assets import data
@@ -21,7 +21,7 @@
     order_array_of_structs_by_field,
     pvalue_to_zscore,
 )
-from otg.common.utils import parse_efos, parse_pvalue
+from otg.common.utils import parse_efos
 from otg.dataset.dataset import Dataset
 from otg.dataset.study_locus_overlap import StudyLocusOverlap
 from otg.method.clump import LDclumping
@@ -128,11 +128,7 @@
         """Align overlapping tags in pairs of overlapping study-locus, keeping all tags in both loci.
 
         Args:
-<<<<<<< HEAD
-            credset_to_overlap (DataFrame): containing `studyLocusId`, `studyType`, `chromosome`, `tagVariantId`, `logABF`, `pValueMantissa`, `pValueExponent`, `beta`s and `posteriorProbability` columns.
-=======
             loci_to_overlap (DataFrame): containing `studyLocusId`, `studyType`, `chromosome`, `tagVariantId`, `logABF` and `posteriorProbability` columns.
->>>>>>> 35f79c70
             peak_overlaps (DataFrame): containing `left_studyLocusId`, `right_studyLocusId` and `chromosome` columns.
 
         Returns:
@@ -142,19 +138,11 @@
         stats_cols = [
             "logABF",
             "posteriorProbability",
-<<<<<<< HEAD
-            "pValueMantissa",
-            "pValueExponent",
-            "beta",
-        ]
-        overlapping_left = credset_to_overlap.select(
-=======
             "beta",
             "pValueMantissa",
             "pValueExponent",
         ]
         overlapping_left = loci_to_overlap.select(
->>>>>>> 35f79c70
             f.col("chromosome"),
             f.col("tagVariantId"),
             f.col("studyLocusId").alias("left_studyLocusId"),
@@ -306,20 +294,12 @@
                 "studyLocusId",
                 "studyType",
                 "chromosome",
-<<<<<<< HEAD
-                f.col("credibleSet.tagVariantId").alias("tagVariantId"),
-                f.col("credibleSet.logABF").alias("logABF"),
-                f.col("credibleSet.posteriorProbability").alias("posteriorProbability"),
-                *parse_pvalue(f.col("credibleSet.tagPValue").cast(StringType())),
-                f.col("credibleSet.tagBeta").alias("beta"),
-=======
                 f.col("locus.variantId").alias("tagVariantId"),
                 f.col("locus.logABF").alias("logABF"),
                 f.col("locus.posteriorProbability").alias("posteriorProbability"),
                 f.col("locus.pValueMantissa").alias("pValueMantissa"),
                 f.col("locus.pValueExponent").alias("pValueExponent"),
                 f.col("locus.beta").alias("beta"),
->>>>>>> 35f79c70
             )
             .persist()
         )
