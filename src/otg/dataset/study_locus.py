--- conflicted
+++ resolved
@@ -23,11 +23,7 @@
 )
 from otg.dataset.dataset import Dataset
 from otg.dataset.study_locus_overlap import StudyLocusOverlap
-<<<<<<< HEAD
-=======
-from otg.json import data
 from otg.method.ld import LDAnnotatorGnomad, LDclumping
->>>>>>> 735609c2
 
 if TYPE_CHECKING:
     from pyspark.sql import Column, DataFrame
@@ -231,11 +227,7 @@
         Returns:
             StudyLocus: Study-locus dataset
         """
-<<<<<<< HEAD
-        return super().from_parquet(etl, path, cls._schema)
-=======
-        return super().from_parquet(session, path, cls.schema)
->>>>>>> 735609c2
+        return super().from_parquet(session, path, cls._schema)
 
     def credible_set(
         self: StudyLocus,
@@ -346,7 +338,6 @@
             self.df.pvalueExponent,
         )
 
-<<<<<<< HEAD
     def get_sentinels(self: StudyLocus) -> DataFrame:
         """Returns a dataframe containing the sentinel variant per study and its P value.
 
@@ -370,7 +361,7 @@
             .drop("credibleSetExploded")
             .distinct()
         )
-=======
+
     def annotate_credible_sets(self: StudyLocus) -> StudyLocus:
         """Annotate study-locus dataset with credible set flags.
 
@@ -427,7 +418,6 @@
             ),
         )
         return self
->>>>>>> 735609c2
 
 
 class StudyLocusGWASCatalog(StudyLocus):
