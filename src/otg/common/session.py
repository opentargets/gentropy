--- conflicted
+++ resolved
@@ -102,22 +102,14 @@
         self: Session,
         start_hail: bool,
         hail_home: str | None,
-<<<<<<< HEAD
-        extended_spark_conf: dict | None,
-=======
         extended_spark_conf: dict[str, str] | None,
->>>>>>> 784d226a
     ) -> SparkConf:
         """Merges the default, and optionally the Hail and extended configurations if provided.
 
         Args:
             start_hail (bool): Whether to start Hail.
             hail_home (str | None): Path to Hail installation. Defaults to None.
-<<<<<<< HEAD
-            extended_spark_conf (dict | None): Extended Spark configuration.
-=======
             extended_spark_conf (dict[str, str] | None): Extended Spark configuration.
->>>>>>> 784d226a
 
         Returns:
             SparkConf: Merged Spark configuration.
