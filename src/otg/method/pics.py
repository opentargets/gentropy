"""Calculate PICS for a given study and locus."""

from __future__ import annotations

from typing import TYPE_CHECKING

import pyspark.sql.functions as f
import pyspark.sql.types as t
from scipy.stats import norm

from otg.dataset.study_locus import StudyLocus

if TYPE_CHECKING:
    from pyspark.sql import Row


class PICS:
    """Probabilistic Identification of Causal SNPs (PICS), an algorithm estimating the probability that an individual variant is causal considering the haplotype structure and observed pattern of association at the genetic locus."""

    @staticmethod
    def _pics_relative_posterior_probability(
        neglog_p: float, pics_snp_mu: float, pics_snp_std: float
    ) -> float:
        """Compute the PICS posterior probability for a given SNP.

        !!! info "This probability needs to be scaled to take into account the probabilities of the other variants in the locus."

        Args:
            neglog_p (float): Negative log p-value of the lead variant
            pics_snp_mu (float): Mean P value of the association between a SNP and a trait
            pics_snp_std (float): Standard deviation for the P value of the association between a SNP and a trait

        Returns:
            Relative posterior probability of a SNP being causal in a locus

        Examples:
            >>> rel_prob = PICS._pics_relative_posterior_probability(neglog_p=10.0, pics_snp_mu=1.0, pics_snp_std=10.0)
            >>> round(rel_prob, 3)
            0.368
        """
        return float(norm(pics_snp_mu, pics_snp_std).sf(neglog_p) * 2)

    @staticmethod
    def _pics_standard_deviation(neglog_p: float, r2: float, k: float) -> float | None:
        """Compute the PICS standard deviation.

        This distribution is obtained after a series of permutation tests described in the PICS method, and it is only
        valid when the SNP is highly linked with the lead (r2 > 0.5).

        Args:
            neglog_p (float): Negative log p-value of the lead variant
            r2 (float): LD score between a given SNP and the lead variant
            k (float): Empiric constant that can be adjusted to fit the curve, 6.4 recommended.

        Returns:
            Standard deviation for the P value of the association between a SNP and a trait

        Examples:
            >>> PICS._pics_standard_deviation(neglog_p=1.0, r2=1.0, k=6.4)
            0.0
            >>> round(PICS._pics_standard_deviation(neglog_p=10.0, r2=0.5, k=6.4), 3)
            1.493
            >>> print(PICS._pics_standard_deviation(neglog_p=1.0, r2=0.0, k=6.4))
            None
        """
        return (
            abs(((1 - (r2**0.5) ** k) ** 0.5) * (neglog_p**0.5) / 2)
            if r2 >= 0.5
            else None
        )

    @staticmethod
    def _pics_mu(neglog_p: float, r2: float) -> float | None:
        """Compute the PICS mu that estimates the probability of association between a given SNP and the trait.

        This distribution is obtained after a series of permutation tests described in the PICS method, and it is only
        valid when the SNP is highly linked with the lead (r2 > 0.5).

        Args:
            neglog_p (float): Negative log p-value of the lead variant
            r2 (float): LD score between a given SNP and the lead variant

        Returns:
            Mean P value of the association between a SNP and a trait

        Examples:
            >>> PICS._pics_mu(neglog_p=1.0, r2=1.0)
            1.0
            >>> PICS._pics_mu(neglog_p=10.0, r2=0.5)
            5.0
            >>> print(PICS._pics_mu(neglog_p=10.0, r2=0.3))
            None
        """
        return neglog_p * r2 if r2 >= 0.5 else None

    @staticmethod
    def _finemap(ld_set: list[Row], lead_neglog_p: float, k: float) -> list | None:
        """Calculates the probability of a variant being causal in a study-locus context by applying the PICS method.

        It is intended to be applied as an UDF in `PICS.finemap`, where each row is a StudyLocus association.
        The function iterates over every SNP in the `ldSet` array, and it returns an updated locus with
        its association signal and causality probability as of PICS.

        Args:
            ld_set (list): list of tagging variants after expanding the locus
            lead_neglog_p (float): P value of the association signal between the lead variant and the study in the form of -log10.
            k (float): Empiric constant that can be adjusted to fit the curve, 6.4 recommended.

        Returns:
            List of tagging variants with an estimation of the association signal and their posterior probability as of PICS.

        Examples:
            >>> from pyspark.sql import Row
            >>> ld_set = [
            ...     Row(variantId="var1", r2Overall=0.8),
            ...     Row(variantId="var2", r2Overall=1),
            ... ]
            >>> PICS._finemap(ld_set, lead_neglog_p=10.0, k=6.4)
            [{'variantId': 'var1', 'r2Overall': 0.8, 'standardError': 0.07420896512708416, 'posteriorProbability': 0.07116959886882368}, {'variantId': 'var2', 'r2Overall': 1, 'standardError': 0.9977000638225533, 'posteriorProbability': 0.9288304011311763}]
            >>> empty_ld_set = []
            >>> PICS._finemap(empty_ld_set, lead_neglog_p=10.0, k=6.4)
            []
            >>> ld_set_with_no_r2 = [
            ...     Row(variantId="var1", r2Overall=None),
            ...     Row(variantId="var2", r2Overall=None),
            ... ]
            >>> PICS._finemap(ld_set_with_no_r2, lead_neglog_p=10.0, k=6.4)
            [{'variantId': 'var1', 'r2Overall': None}, {'variantId': 'var2', 'r2Overall': None}]
        """
        if ld_set is None:
            return None
        elif not ld_set:
            return []
<<<<<<< HEAD
=======

>>>>>>> 17578ec9
        tmp_credible_set = []
        new_credible_set = []
        # First iteration: calculation of mu, standard deviation, and the relative posterior probability
        for tag_struct in ld_set:
            tag_dict = (
                tag_struct.asDict()
            )  # tag_struct is of type pyspark.Row, we'll represent it as a dict
            if (
                not tag_dict["r2Overall"]
                or tag_dict["r2Overall"] < 0.5
                or not lead_neglog_p
            ):
                # If PICS cannot be calculated, we'll return the original credible set
                new_credible_set.append(tag_dict)
                continue

            pics_snp_mu = PICS._pics_mu(lead_neglog_p, tag_dict["r2Overall"])
            pics_snp_std = PICS._pics_standard_deviation(
                lead_neglog_p, tag_dict["r2Overall"], k
            )
            pics_snp_std = 0.001 if pics_snp_std == 0 else pics_snp_std
            if pics_snp_mu is not None and pics_snp_std is not None:
                posterior_probability = PICS._pics_relative_posterior_probability(
                    lead_neglog_p, pics_snp_mu, pics_snp_std
                )
                tag_dict["standardError"] = 10**-pics_snp_std
                tag_dict["relativePosteriorProbability"] = posterior_probability

                tmp_credible_set.append(tag_dict)

        # Second iteration: calculation of the sum of all the posteriors in each study-locus, so that we scale them between 0-1
        total_posteriors = sum(
            tag_dict.get("relativePosteriorProbability", 0)
            for tag_dict in tmp_credible_set
        )

        # Third iteration: calculation of the final posteriorProbability
        for tag_dict in tmp_credible_set:
            if total_posteriors != 0:
                tag_dict["posteriorProbability"] = float(
                    tag_dict.get("relativePosteriorProbability", 0) / total_posteriors
                )
            tag_dict.pop("relativePosteriorProbability")
            new_credible_set.append(tag_dict)
        return new_credible_set

    @classmethod
    def finemap(
        cls: type[PICS], associations: StudyLocus, k: float = 6.4
    ) -> StudyLocus:
        """Run PICS on a study locus.

        !!! info "Study locus needs to be LD annotated"
            The study locus needs to be LD annotated before PICS can be calculated.

        Args:
            associations (StudyLocus): Study locus to finemap using PICS
            k (float): Empiric constant that can be adjusted to fit the curve, 6.4 recommended.

        Returns:
            StudyLocus: Study locus with PICS results
        """
        # Register UDF by defining the structure of the output locus array of structs
        # it also renames tagVariantId to variantId

        picsed_ldset_schema = t.ArrayType(
            t.StructType(
                [
                    t.StructField("tagVariantId", t.StringType(), True),
                    t.StructField("r2Overall", t.DoubleType(), True),
                    t.StructField("posteriorProbability", t.DoubleType(), True),
                    t.StructField("standardError", t.DoubleType(), True),
                ]
            )
        )
        picsed_study_locus_schema = t.ArrayType(
            t.StructType(
                [
                    t.StructField("variantId", t.StringType(), True),
                    t.StructField("r2Overall", t.DoubleType(), True),
                    t.StructField("posteriorProbability", t.DoubleType(), True),
                    t.StructField("standardError", t.DoubleType(), True),
                ]
            )
        )
        _finemap_udf = f.udf(
            lambda locus, neglog_p: PICS._finemap(locus, neglog_p, k),
            picsed_ldset_schema,
        )
        return StudyLocus(
            _df=(
                associations.df
                # Old locus column will be dropped if available
                .select(*[col for col in associations.df.columns if col != "locus"])
                # Estimate neglog_pvalue for the lead variant
                .withColumn("neglog_pvalue", associations.neglog_pvalue())
                # New locus containing the PICS results
                .withColumn(
                    "locus",
                    f.when(
                        f.col("ldSet").isNotNull(),
                        _finemap_udf(f.col("ldSet"), f.col("neglog_pvalue")).cast(
                            picsed_study_locus_schema
                        ),
                    ),
                )
                # Rename tagVariantId to variantId
                .drop("neglog_pvalue")
            ),
            _schema=StudyLocus.get_schema(),
        )<|MERGE_RESOLUTION|>--- conflicted
+++ resolved
@@ -131,10 +131,6 @@
             return None
         elif not ld_set:
             return []
-<<<<<<< HEAD
-=======
-
->>>>>>> 17578ec9
         tmp_credible_set = []
         new_credible_set = []
         # First iteration: calculation of mu, standard deviation, and the relative posterior probability
