"""Dataset that contains the Locus to Gene predictions."""

from __future__ import annotations

from dataclasses import dataclass
from typing import TYPE_CHECKING, Type

from gentropy.common.schemas import parse_spark_schema
from gentropy.common.session import Session
from gentropy.dataset.colocalisation import Colocalisation
from gentropy.dataset.dataset import Dataset
from gentropy.dataset.l2g_feature_matrix import L2GFeatureMatrix
from gentropy.dataset.study_index import StudyIndex
from gentropy.dataset.study_locus import StudyLocus
from gentropy.dataset.v2g import V2G
from gentropy.method.l2g.model import LocusToGeneModel

if TYPE_CHECKING:
    from pyspark.sql.types import StructType


@dataclass
class L2GPrediction(Dataset):
    """Dataset that contains the Locus to Gene predictions.

    It is the result of applying the L2G model on a feature matrix, which contains all
    the study/locus pairs and their functional annotations. The score column informs the
    confidence of the prediction that a gene is causal to an association.
    """

    @classmethod
    def get_schema(cls: type[L2GPrediction]) -> StructType:
        """Provides the schema for the L2GPrediction dataset.

        Returns:
            StructType: Schema for the L2GPrediction dataset
        """
        return parse_spark_schema("l2g_predictions.json")

    @classmethod
    def from_credible_set(
        cls: Type[L2GPrediction],
        features_list: list[str],
        credible_set: StudyLocus,
        study_index: StudyIndex,
        v2g: V2G,
        coloc: Colocalisation,
        session: Session,
        model_path: str | None,
        hf_token: str | None = None,
        download_from_hub: bool = True,
    ) -> tuple[L2GPrediction, L2GFeatureMatrix]:
        """Extract L2G predictions for a set of credible sets derived from GWAS.

        Args:
            features_list (list[str]): List of features to use for the model
            credible_set (StudyLocus): Credible set dataset
            study_index (StudyIndex): Study index dataset
            v2g (V2G): Variant to gene dataset
            coloc (Colocalisation): Colocalisation dataset
            session (Session): Session object that contains the Spark session
            model_path (str | None): Path to the model file. It can be either in the filesystem or the name on the Hugging Face Hub.
            hf_token (str | None): Hugging Face token to download the model from the Hub. Only required if the model is private.
            download_from_hub (bool): Whether to download the model from the Hugging Face Hub. Defaults to True.

        Returns:
            tuple[L2GPrediction, L2GFeatureMatrix]: L2G dataset and feature matrix limited to GWAS study only.
        """
        # Load the model
        if download_from_hub:
            # Model ID defaults to "opentargets/locus_to_gene" and it assumes the name of the classifier is "classifier.skops".
            model_id = model_path or "opentargets/locus_to_gene"
            l2g_model = LocusToGeneModel.load_from_hub(model_id, hf_token)
        elif model_path:
            l2g_model = LocusToGeneModel.load_from_disk(model_path)

        # Prepare data
        fm = L2GFeatureMatrix.generate_features(
            features_list=features_list,
            credible_set=credible_set,
            study_index=study_index,
            variant_gene=v2g,
            colocalisation=coloc,
        ).fill_na()

        gwas_fm = L2GFeatureMatrix(
            _df=(
                fm.df.join(
                    credible_set.filter_by_study_type("gwas", study_index).df.select(
                        "studyLocusId"
                    ),
                    on="studyLocusId",
                )
            ),
<<<<<<< HEAD
            _schema=cls.get_schema(),
            mode="predict",
=======
            _schema=L2GFeatureMatrix.get_schema(),
>>>>>>> 7625a790
        )
        return (
            l2g_model.predict(gwas_fm.select_features(features_list), session),
            gwas_fm,
        )<|MERGE_RESOLUTION|>--- conflicted
+++ resolved
@@ -92,12 +92,8 @@
                     on="studyLocusId",
                 )
             ),
-<<<<<<< HEAD
             _schema=cls.get_schema(),
             mode="predict",
-=======
-            _schema=L2GFeatureMatrix.get_schema(),
->>>>>>> 7625a790
         )
         return (
             l2g_model.predict(gwas_fm.select_features(features_list), session),
