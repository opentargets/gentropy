--- conflicted
+++ resolved
@@ -5,12 +5,7 @@
 from dataclasses import dataclass
 from typing import TYPE_CHECKING, Any
 
-<<<<<<< HEAD
 import pyspark.sql.functions as f
-=======
-from pyspark.sql import functions as f
-from pyspark.sql import types as t
->>>>>>> 92682797
 
 from gentropy.common.schemas import parse_spark_schema
 from gentropy.common.spark_helpers import (
@@ -64,7 +59,6 @@
         """
         return parse_spark_schema("variant_index.json")
 
-<<<<<<< HEAD
     @classmethod
     def assign_variant_id(
         cls: type[VariantIndex],
@@ -182,7 +176,6 @@
 
         return all_results
 
-=======
     @staticmethod
     def hash_long_variant_ids(
         variant_id: Column, chromosome: Column, position: Column, threshold: int = 100
@@ -220,7 +213,7 @@
                 chromosome.isNull() | position.isNull(),
                 f.concat(
                     f.lit("OTVAR_"),
-                    f.md5(variant_id).cast(t.StringType()),
+                    f.md5(variant_id).cast("string"),
                 ),
             )
             # If chromosome and position are given, but alleles are too long, create hash:
@@ -231,14 +224,13 @@
                     f.lit("OTVAR"),
                     chromosome,
                     position,
-                    f.md5(variant_id).cast(t.StringType()),
+                    f.md5(variant_id).cast("string"),
                 ),
             )
             # Missing and regular variant identifiers are left unchanged:
             .otherwise(variant_id)
         )
 
->>>>>>> 92682797
     def add_annotation(
         self: VariantIndex, annotation_source: VariantIndex
     ) -> VariantIndex:
