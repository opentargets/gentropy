--- conflicted
+++ resolved
@@ -25,9 +25,6 @@
 class VariantIndex(Dataset):
     """Dataset for representing variants and methods applied on them."""
 
-<<<<<<< HEAD
-    CONSEQUENCE_TO_PATHOGENICITY_SCORE = [
-=======
     class CONSEQUENCE_TO_PATHOGENICITY_SCORE_MAP(TypedDict):
         """Typing definition for CONSEQUENCE_TO_PATHOGENICITY_SCORE."""
 
@@ -38,7 +35,6 @@
     CONSEQUENCE_TO_PATHOGENICITY_SCORE: ClassVar[
         list[CONSEQUENCE_TO_PATHOGENICITY_SCORE_MAP]
     ] = [
->>>>>>> 24e476a5
         {"id": "SO_0001575", "label": "splice_donor_variant", "score": 1.0},
         {"id": "SO_0001589", "label": "frameshift_variant", "score": 1.0},
         {"id": "SO_0001574", "label": "splice_acceptor_variant", "score": 1.0},
@@ -47,11 +43,6 @@
         {"id": "SO_0001578", "label": "stop_lost", "score": 1.0},
         {"id": "SO_0001893", "label": "transcript_ablation", "score": 1.0},
         {"id": "SO_0001822", "label": "inframe_deletion", "score": 0.66},
-<<<<<<< HEAD
-        {"id": "SO_0001818", "label": "protein_altering_variant", "score": 0.66},
-        {"id": "SO_0001821", "label": "inframe_insertion", "score": 0.66},
-        {"id": "SO_0001787", "label": "splice_donor_5th_base_variant", "score": 0.66},
-=======
         {
             "id": "SO_0001818",
             "label": "protein_altering_variant",
@@ -63,7 +54,6 @@
             "label": "splice_donor_5th_base_variant",
             "score": 0.66,
         },
->>>>>>> 24e476a5
         {"id": "SO_0001583", "label": "missense_variant", "score": 0.66},
         {"id": "SO_0001567", "label": "stop_retained_variant", "score": 0.33},
         {"id": "SO_0001630", "label": "splice_region_variant", "score": 0.33},
@@ -74,27 +64,19 @@
             "score": 0.33,
         },
         {"id": "SO_0001819", "label": "synonymous_variant", "score": 0.33},
-<<<<<<< HEAD
-        {"id": "SO_0002170", "label": "splice_donor_region_variant", "score": 0.33},
+        {
+            "id": "SO_0002170",
+            "label": "splice_donor_region_variant",
+            "score": 0.33,
+        },
         {"id": "SO_0001624", "label": "3_prime_UTR_variant", "score": 0.1},
         {"id": "SO_0001623", "label": "5_prime_UTR_variant", "score": 0.1},
         {"id": "SO_0001627", "label": "intron_variant", "score": 0.1},
-        {"id": "SO_0001619", "label": "non_coding_transcript_variant", "score": 0.0},
-=======
-        {
-            "id": "SO_0002170",
-            "label": "splice_donor_region_variant",
-            "score": 0.33,
-        },
-        {"id": "SO_0001624", "label": "3_prime_UTR_variant", "score": 0.1},
-        {"id": "SO_0001623", "label": "5_prime_UTR_variant", "score": 0.1},
-        {"id": "SO_0001627", "label": "intron_variant", "score": 0.1},
         {
             "id": "SO_0001619",
             "label": "non_coding_transcript_variant",
             "score": 0.0,
         },
->>>>>>> 24e476a5
         {"id": "SO_0001580", "label": "coding_sequence_variant", "score": 0.0},
         {"id": "SO_0001632", "label": "downstream_gene_variant", "score": 0.0},
         {"id": "SO_0001631", "label": "upstream_gene_variant", "score": 0.0},
@@ -367,52 +349,4 @@
                 f.col("tc.lofteePrediction"),
                 "isHighQualityPlof",
             )
-<<<<<<< HEAD
-        )
-
-    def get_most_severe_gene_consequence(
-        self: VariantIndex,
-    ) -> DataFrame:
-        """Returns a dataframe with the most severe consequence for a variant/gene pair.
-
-        Returns:
-            DataFrame: A dataframe with the most severe consequence (plus a severity score) for a variant/gene pair
-        """
-        id_to_score_map = {
-            # Reshape list of dictionaries to key, value pairs to perform the mapping
-            item["id"]: item["score"]
-            for item in self.CONSEQUENCE_TO_PATHOGENICITY_SCORE
-        }
-        mapping_expr = f.create_map(
-            [f.lit(x) for i in id_to_score_map.items() for x in i]
-        )
-        return (
-            self.df.select("variantId", f.explode("transcriptConsequences").alias("tc"))
-            .select(
-                "variantId",
-                f.col("tc.targetId"),
-                f.explode(f.col("tc.variantFunctionalConsequenceIds")).alias(
-                    "variantFunctionalConsequenceId"
-                ),
-            )
-            .withColumn(
-                "severityScore", mapping_expr[f.col("variantFunctionalConsequenceId")]
-            )
-            .filter(f.col("severityScore").isNotNull())
-            .transform(
-                # A variant can have multiple predicted consequences on a transcript, the most severe one is selected
-                lambda df: get_record_with_maximum_value(
-                    df, ["variantId", "targetId"], "severityScore"
-                )
-            )
-            .withColumnRenamed(
-                "variantFunctionalConsequenceId",
-                "mostSevereVariantFunctionalConsequenceId",
-            )
-            .withColumnRenamed(
-                "targetId",
-                "geneId",
-            )
-=======
->>>>>>> 24e476a5
         )