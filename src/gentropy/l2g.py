"""Step to run Locus to Gene either for inference or for training."""

from __future__ import annotations

import logging
from typing import Any

import pyspark.sql.functions as f
from sklearn.ensemble import GradientBoostingClassifier
from wandb.sdk.wandb_login import login as wandb_login

from gentropy.common.schemas import compare_struct_schemas
from gentropy.common.session import Session
from gentropy.common.spark_helpers import calculate_harmonic_sum
from gentropy.common.utils import access_gcp_secret
from gentropy.config import LocusToGeneFeatureMatrixConfig
from gentropy.dataset.colocalisation import Colocalisation
<<<<<<< HEAD
from gentropy.dataset.gene_index import GeneIndex
from gentropy.dataset.intervals import Intervals
=======
>>>>>>> c8479215
from gentropy.dataset.l2g_feature_matrix import L2GFeatureMatrix
from gentropy.dataset.l2g_gold_standard import L2GGoldStandard
from gentropy.dataset.l2g_prediction import L2GPrediction
from gentropy.dataset.study_index import StudyIndex
from gentropy.dataset.study_locus import StudyLocus
from gentropy.dataset.target_index import TargetIndex
from gentropy.dataset.variant_index import VariantIndex
from gentropy.method.l2g.feature_factory import L2GFeatureInputLoader
from gentropy.method.l2g.model import LocusToGeneModel
from gentropy.method.l2g.trainer import LocusToGeneTrainer


class LocusToGeneFeatureMatrixStep:
    """Annotate credible set with functional genomics features."""

    def __init__(
        self,
        session: Session,
        *,
        features_list: list[str] = LocusToGeneFeatureMatrixConfig().features_list,
        credible_set_path: str,
        variant_index_path: str | None = None,
        colocalisation_path: str | None = None,
        study_index_path: str | None = None,
        target_index_path: str | None = None,
        feature_matrix_path: str,
    ) -> None:
        """Initialise the step and run the logic based on mode.

        Args:
            session (Session): Session object that contains the Spark session
            features_list (list[str]): List of features to use for the model
            credible_set_path (str): Path to the credible set dataset necessary to build the feature matrix
            variant_index_path (str | None): Path to the variant index dataset
            colocalisation_path (str | None): Path to the colocalisation dataset
            study_index_path (str | None): Path to the study index dataset
            target_index_path (str | None): Path to the target index dataset
            feature_matrix_path (str): Path to the L2G feature matrix output dataset
        """
        credible_set = StudyLocus.from_parquet(
            session, credible_set_path, recursiveFileLookup=True
        )
        studies = (
            StudyIndex.from_parquet(session, study_index_path, recursiveFileLookup=True)
            if study_index_path
            else None
        )
        variant_index = (
            VariantIndex.from_parquet(session, variant_index_path)
            if variant_index_path
            else None
        )
        coloc = (
            Colocalisation.from_parquet(
                session, colocalisation_path, recursiveFileLookup=True
            )
            if colocalisation_path
            else None
        )
        target_index = (
            TargetIndex.from_parquet(session, target_index_path, recursiveFileLookup=True)
            if target_index_path
            else None
        )
        features_input_loader = L2GFeatureInputLoader(
            variant_index=variant_index,
            colocalisation=coloc,
            study_index=studies,
            study_locus=credible_set,
            target_index=target_index,
        )

        fm = credible_set.filter(f.col("studyType") == "gwas").build_feature_matrix(
            features_list, features_input_loader
        )
        fm._df.coalesce(session.output_partitions).write.mode(
            session.write_mode
        ).parquet(feature_matrix_path)


class LocusToGeneStep:
    """Locus to gene step."""

    def __init__(
        self,
        session: Session,
        *,
        run_mode: str,
        features_list: list[str],
        hyperparameters: dict[str, Any],
        download_from_hub: bool,
        cross_validate: bool,
        wandb_run_name: str,
        model_path: str | None = None,
        credible_set_path: str,
        feature_matrix_path: str,
        gold_standard_curation_path: str | None = None,
        variant_index_path: str | None = None,
        gene_interactions_path: str | None = None,
        gene_index_path: str | None = None,
        interval_path: str | None = None,
        predictions_path: str | None = None,
        l2g_threshold: float | None = None,
        hf_hub_repo_id: str | None = None,
        hf_model_commit_message: str | None = "chore: update model",
    ) -> None:
        """Initialise the step and run the logic based on mode.

        Args:
            session (Session): Session object that contains the Spark session
            run_mode (str): Run mode, either 'train' or 'predict'
            features_list (list[str]): List of features to use for the model
            hyperparameters (dict[str, Any]): Hyperparameters for the model
            download_from_hub (bool): Whether to download the model from Hugging Face Hub
            cross_validate (bool): Whether to run cross validation (5-fold by default) to train the model.
            wandb_run_name (str): Name of the run to track model training in Weights and Biases
            model_path (str | None): Path to the model. It can be either in the filesystem or the name on the Hugging Face Hub (in the form of username/repo_name).
            credible_set_path (str): Path to the credible set dataset necessary to build the feature matrix
            feature_matrix_path (str): Path to the L2G feature matrix input dataset
            gold_standard_curation_path (str | None): Path to the gold standard curation file
            variant_index_path (str | None): Path to the variant index
            gene_interactions_path (str | None): Path to the gene interactions dataset
            gene_index_path (str | None):  Path to the gene index
            interval_path (str | None) : Path and source of interval input datasets
            predictions_path (str | None): Path to the L2G predictions output dataset
            l2g_threshold (float | None): An optional threshold for the L2G score to filter predictions. A threshold of 0.05 is recommended.
            hf_hub_repo_id (str | None): Hugging Face Hub repository ID. If provided, the model will be uploaded to Hugging Face.
            hf_model_commit_message (str | None): Commit message when we upload the model to the Hugging Face Hub

        Raises:
            ValueError: If run_mode is not 'train' or 'predict'
        """
        if run_mode not in ["train", "predict"]:
            raise ValueError(
                f"run_mode must be one of 'train' or 'predict', got {run_mode}"
            )

        self.session = session
        self.run_mode = run_mode
        self.model_path = model_path
        self.predictions_path = predictions_path
        self.features_list = list(features_list)
        self.hyperparameters = dict(hyperparameters)
        self.wandb_run_name = wandb_run_name
        self.cross_validate = cross_validate
        self.hf_hub_repo_id = hf_hub_repo_id
        self.download_from_hub = download_from_hub
        self.hf_model_commit_message = hf_model_commit_message
        self.l2g_threshold = l2g_threshold or 0.0
        self.gold_standard_curation_path = gold_standard_curation_path
        self.gene_interactions_path = gene_interactions_path
        self.variant_index_path = variant_index_path

        # Load common inputs
        self.credible_set = StudyLocus.from_parquet(
            session, credible_set_path, recursiveFileLookup=True
        )
        self.feature_matrix = L2GFeatureMatrix(
            _df=session.load_data(feature_matrix_path),
        )
        self.gene_index = (
            GeneIndex.from_parquet(session, gene_index_path)
            if gene_index_path
            else None
        )
        self.intervals = (
            Intervals.from_parquet(session, interval_path) if interval_path else None
        )

        if run_mode == "predict":
            self.run_predict()
        elif run_mode == "train":
            self.gold_standard = self.prepare_gold_standard()
            self.run_train()

    def prepare_gold_standard(self) -> L2GGoldStandard:
        """Prepare the gold standard for training.

        Returns:
            L2GGoldStandard: training dataset.

        Raises:
            ValueError: When gold standard path, is not provided, or when
                parsing OTG gold standard but missing interactions and variant index paths.
            TypeError: When gold standard is not OTG gold standard nor L2GGoldStandard.

        """
        if self.gold_standard_curation_path is None:
            raise ValueError("Gold Standard is required for model training.")
        # Read the gold standard either from json or parquet, default to parquet if can not infer the format from extension.
        ext = self.gold_standard_curation_path.split(".")[-1]
        ext = "parquet" if ext not in ["parquet", "json"] else ext
        gold_standard = self.session.load_data(self.gold_standard_curation_path, ext)
        schema_issues = compare_struct_schemas(
            gold_standard.schema, L2GGoldStandard.get_schema()
        )
        # Parse the gold standard depending on the input schema
        match schema_issues:
            case {**extra} if not extra:
                # Schema is the same as L2GGoldStandard - load the GS
                # NOTE: match to empty dict will be non-selective
                # see https://stackoverflow.com/questions/75389166/how-to-match-an-empty-dictionary
                logging.info("Successfully parsed gold standard.")
                return L2GGoldStandard(
                    _df=gold_standard,
                    _schema=L2GGoldStandard.get_schema(),
                )
            case {
                "missing_mandatory_columns": [
                    "studyLocusId",
                    "variantId",
                    "studyId",
                    "geneId",
                    "goldStandardSet",
                ],
                "unexpected_columns": [
                    "association_info",
                    "gold_standard_info",
                    "metadata",
                    "sentinel_variant",
                    "trait_info",
                ],
            }:
                # There are schema mismatches, this would mean that we have
                logging.info("Detected OTG Gold Standard. Attempting to parse it.")
                otg_curation = gold_standard
                if self.gene_interactions_path is None:
                    raise ValueError("Interactions are required for parsing curation.")
                if self.variant_index_path is None:
                    raise ValueError("Variant Index are required for parsing curation.")

                interactions = self.session.load_data(
                    self.gene_interactions_path, "parquet"
                )
                variant_index = VariantIndex.from_parquet(
                    self.session, self.variant_index_path
                )
                study_locus_overlap = StudyLocus(
                    _df=self.credible_set.df.join(
                        otg_curation.select(
                            f.concat_ws(
                                "_",
                                f.col("sentinel_variant.locus_GRCh38.chromosome"),
                                f.col("sentinel_variant.locus_GRCh38.position"),
                                f.col("sentinel_variant.alleles.reference"),
                                f.col("sentinel_variant.alleles.alternative"),
                            ).alias("variantId"),
                            f.col("association_info.otg_id").alias("studyId"),
                        ),
                        on=[
                            "studyId",
                            "variantId",
                        ],
                        how="inner",
                    ),
                    _schema=StudyLocus.get_schema(),
                ).find_overlaps()

                return L2GGoldStandard.from_otg_curation(
                    gold_standard_curation=otg_curation,
                    variant_index=variant_index,
                    study_locus_overlap=study_locus_overlap,
                    interactions=interactions,
                )
            case _:
                raise TypeError("Incorrect gold standard dataset provided.")

    def run_predict(self) -> None:
        """Run the prediction step.

        Raises:
            ValueError: If predictions_path is not provided for prediction mode
        """
        if not self.predictions_path:
            raise ValueError("predictions_path must be provided for prediction mode")
        predictions = L2GPrediction.from_credible_set(
            self.session,
            self.credible_set,
            self.feature_matrix,
            self.features_list,
            model_path=self.model_path,
            hf_token=access_gcp_secret("hfhub-key", "open-targets-genetics-dev"),
            download_from_hub=self.download_from_hub,
        )
        predictions.filter(
            f.col("score") >= self.l2g_threshold
        ).add_locus_to_gene_features(
            self.feature_matrix, self.features_list
        ).df.coalesce(self.session.output_partitions).write.mode(
            self.session.write_mode
        ).parquet(self.predictions_path)
        self.session.logger.info("L2G predictions saved successfully.")

    def run_train(self) -> None:
        """Run the training step."""
        # Initialize access to weights and biases
        wandb_key = access_gcp_secret("wandb-key", "open-targets-genetics-dev")
        wandb_login(key=wandb_key)

        # Instantiate classifier and train model
        l2g_model = LocusToGeneModel(
            model=GradientBoostingClassifier(random_state=42, loss="log_loss"),
            hyperparameters=self.hyperparameters,
        )

        # Calculate the gold standard features
        feature_matrix = self._annotate_gold_standards_w_feature_matrix()

        # Run the training
        trained_model = LocusToGeneTrainer(
            model=l2g_model, feature_matrix=feature_matrix
        ).train(self.wandb_run_name, cross_validate=self.cross_validate)

        # Export the model
        if trained_model.training_data and trained_model.model and self.model_path:
            trained_model.save(self.model_path)
            if self.hf_hub_repo_id and self.hf_model_commit_message:
                hf_hub_token = access_gcp_secret(
                    "hfhub-key", "open-targets-genetics-dev"
                )
                trained_model.export_to_hugging_face_hub(
                    # we upload the model in the filesystem
                    self.model_path.split("/")[-1],
                    hf_hub_token,
                    data=trained_model.training_data._df.drop(
                        "goldStandardSet", "geneId"
                    ).toPandas(),
                    repo_id=self.hf_hub_repo_id,
                    commit_message=self.hf_model_commit_message,
                )

    def _annotate_gold_standards_w_feature_matrix(self) -> L2GFeatureMatrix:
        """Generate the feature matrix of annotated gold standards.

        Returns:
            L2GFeatureMatrix: Feature matrix with gold standards annotated with features.
        """
        return (
            self.gold_standard.build_feature_matrix(
                self.feature_matrix, self.credible_set
            )
            .select_features(self.features_list)
            .persist()
        )


class LocusToGeneEvidenceStep:
    """Locus to gene evidence step."""

    def __init__(
        self,
        session: Session,
        locus_to_gene_predictions_path: str,
        credible_set_path: str,
        study_index_path: str,
        evidence_output_path: str,
        locus_to_gene_threshold: float,
    ) -> None:
        """Initialise the step and generate disease/target evidence.

        Args:
            session (Session): Session object that contains the Spark session
            locus_to_gene_predictions_path (str): Path to the L2G predictions dataset
            credible_set_path (str): Path to the credible set dataset
            study_index_path (str): Path to the study index dataset
            evidence_output_path (str): Path to the L2G evidence output dataset. The output format is ndjson gzipped.
            locus_to_gene_threshold (float, optional): Threshold to consider a gene as a target. Defaults to 0.05.
        """
        # Reading the predictions
        locus_to_gene_prediction = L2GPrediction.from_parquet(
            session, locus_to_gene_predictions_path
        )
        # Reading the credible set
        credible_sets = StudyLocus.from_parquet(session, credible_set_path)

        # Reading the study index
        study_index = StudyIndex.from_parquet(session, study_index_path)

        # Generate evidence and save file:
        (
            locus_to_gene_prediction.to_disease_target_evidence(
                credible_sets, study_index, locus_to_gene_threshold
            )
            .coalesce(session.output_partitions)
            .write.mode(session.write_mode)
            .option("compression", "gzip")
            .json(evidence_output_path)
        )


class LocusToGeneAssociationsStep:
    """Locus to gene associations step."""

    def __init__(
        self,
        session: Session,
        evidence_input_path: str,
        disease_index_path: str,
        direct_associations_output_path: str,
        indirect_associations_output_path: str,
    ) -> None:
        """Create direct and indirect association datasets.

        Args:
            session (Session): Session object that contains the Spark session
            evidence_input_path (str): Path to the L2G evidence input dataset
            disease_index_path (str): Path to disease index file
            direct_associations_output_path (str): Path to the direct associations output dataset
            indirect_associations_output_path (str): Path to the indirect associations output dataset
        """
        # Read in the disease index
        disease_index = session.spark.read.parquet(disease_index_path).select(
            f.col("id").alias("diseaseId"),
            f.explode("ancestors").alias("ancestorDiseaseId"),
        )

        # Read in the L2G evidence
        disease_target_evidence = session.spark.read.json(evidence_input_path).select(
            f.col("targetFromSourceId").alias("targetId"),
            f.col("diseaseFromSourceMappedId").alias("diseaseId"),
            f.col("resourceScore"),
        )

        # Generate direct assocations and save file
        (
            disease_target_evidence.groupBy("targetId", "diseaseId")
            .agg(f.collect_set("resourceScore").alias("scores"))
            .select(
                "targetId",
                "diseaseId",
                calculate_harmonic_sum(f.col("scores")).alias("harmonicSum"),
            )
            .write.mode(session.write_mode)
            .parquet(direct_associations_output_path)
        )

        # Generate indirect assocations and save file
        (
            disease_target_evidence.join(disease_index, on="diseaseId", how="inner")
            .groupBy("targetId", "ancestorDiseaseId")
            .agg(f.collect_set("resourceScore").alias("scores"))
            .select(
                "targetId",
                "ancestorDiseaseId",
                calculate_harmonic_sum(f.col("scores")).alias("harmonicSum"),
            )
            .write.mode(session.write_mode)
            .parquet(indirect_associations_output_path)
        )<|MERGE_RESOLUTION|>--- conflicted
+++ resolved
@@ -15,11 +15,8 @@
 from gentropy.common.utils import access_gcp_secret
 from gentropy.config import LocusToGeneFeatureMatrixConfig
 from gentropy.dataset.colocalisation import Colocalisation
-<<<<<<< HEAD
 from gentropy.dataset.gene_index import GeneIndex
 from gentropy.dataset.intervals import Intervals
-=======
->>>>>>> c8479215
 from gentropy.dataset.l2g_feature_matrix import L2GFeatureMatrix
 from gentropy.dataset.l2g_gold_standard import L2GGoldStandard
 from gentropy.dataset.l2g_prediction import L2GPrediction
@@ -80,7 +77,9 @@
             else None
         )
         target_index = (
-            TargetIndex.from_parquet(session, target_index_path, recursiveFileLookup=True)
+            TargetIndex.from_parquet(
+                session, target_index_path, recursiveFileLookup=True
+            )
             if target_index_path
             else None
         )
