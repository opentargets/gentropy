"""Step to run Locus to Gene either for inference or for training."""

from __future__ import annotations

import logging
from typing import Any

import pyspark.sql.functions as f
from sklearn.ensemble import GradientBoostingClassifier
from wandb.sdk.wandb_login import login as wandb_login

from gentropy.common.schemas import compare_struct_schemas
from gentropy.common.session import Session
from gentropy.common.spark_helpers import calculate_harmonic_sum
from gentropy.common.utils import access_gcp_secret
from gentropy.dataset.colocalisation import Colocalisation
from gentropy.dataset.intervals import Intervals
from gentropy.dataset.l2g_feature_matrix import L2GFeatureMatrix
from gentropy.dataset.l2g_gold_standard import L2GGoldStandard
from gentropy.dataset.l2g_prediction import L2GPrediction
from gentropy.dataset.study_index import StudyIndex
from gentropy.dataset.study_locus import StudyLocus
from gentropy.dataset.target_index import TargetIndex
from gentropy.dataset.variant_index import VariantIndex
from gentropy.method.l2g.feature_factory import L2GFeatureInputLoader
from gentropy.method.l2g.model import LocusToGeneModel
from gentropy.method.l2g.trainer import LocusToGeneTrainer


class LocusToGeneFeatureMatrixStep:
    """Annotate credible set with functional genomics features."""

    def __init__(
        self,
        session: Session,
        *,
        features_list: list[str],
        credible_set_path: str,
        variant_index_path: str | None = None,
        colocalisation_path: str | None = None,
        study_index_path: str | None = None,
        target_index_path: str | None = None,
        interval_path: str | None = None,
        feature_matrix_path: str,
    ) -> None:
        """Initialise the step and run the logic based on mode.

        Args:
            session (Session): Session object that contains the Spark session
            features_list (list[str]): List of features to use for the model
            credible_set_path (str): Path to the credible set dataset necessary to build the feature matrix
            variant_index_path (str | None): Path to the variant index dataset
            colocalisation_path (str | None): Path to the colocalisation dataset
            study_index_path (str | None): Path to the study index dataset
            target_index_path (str | None): Path to the target index dataset
            interval_path (str | None): Path to the interval dataset
            feature_matrix_path (str): Path to the L2G feature matrix output dataset
        """
        credible_set = StudyLocus.from_parquet(
            session, credible_set_path, recursiveFileLookup=True
        )
        studies = (
            StudyIndex.from_parquet(session, study_index_path, recursiveFileLookup=True)
            if study_index_path
            else None
        )
        variant_index = (
            VariantIndex.from_parquet(session, variant_index_path)
            if variant_index_path
            else None
        )
        coloc = (
            Colocalisation.from_parquet(
                session, colocalisation_path, recursiveFileLookup=True
            )
            if colocalisation_path
            else None
        )
        target_index = (
            TargetIndex.from_parquet(
                session, target_index_path, recursiveFileLookup=True
            )
            if target_index_path
            else None
        )
        intervals = (
            Intervals.from_parquet(session, interval_path) if interval_path else None
        )
        features_input_loader = L2GFeatureInputLoader(
            variant_index=variant_index,
            colocalisation=coloc,
            study_index=studies,
            study_locus=credible_set,
            target_index=target_index,
            intervals=intervals,
        )

        fm = credible_set.filter(f.col("studyType") == "gwas").build_feature_matrix(
            features_list, features_input_loader
        )
        fm._df.coalesce(session.output_partitions).write.mode(
            session.write_mode
        ).parquet(feature_matrix_path)


class LocusToGeneStep:
    """Locus to gene step."""

    def __init__(
        self,
        session: Session,
        *,
        run_mode: str,
        hyperparameters: dict[str, Any],
        download_from_hub: bool,
        cross_validate: bool,
<<<<<<< HEAD
        wandb_run_name: str,
        model_path: str | None = None,
        credible_set_path: str,
        feature_matrix_path: str,
=======
        credible_set_path: str,
        feature_matrix_path: str,
        wandb_run_name: str | None = None,
        model_path: str | None = None,
>>>>>>> e2aef866
        features_list: list[str] | None = None,
        gold_standard_curation_path: str | None = None,
        variant_index_path: str | None = None,
        gene_interactions_path: str | None = None,
        target_index_path: str | None = None,
        interval_path: str | None = None,
        predictions_path: str | None = None,
        l2g_threshold: float | None = None,
        hf_hub_repo_id: str | None = None,
        hf_model_commit_message: str | None = "chore: update model",
        hf_model_version: str | None = None,
        explain_predictions: bool | None = None,
    ) -> None:
        """Initialise the step and run the logic based on mode.

        Args:
            session (Session): Session object that contains the Spark session
            run_mode (str): Run mode, either 'train' or 'predict'
            hyperparameters (dict[str, Any]): Hyperparameters for the model
            download_from_hub (bool): Whether to download the model from Hugging Face Hub
            cross_validate (bool): Whether to run cross validation (5-fold by default) to train the model.
<<<<<<< HEAD
            wandb_run_name (str): Name of the run to track model training in Weights and Biases
            model_path (str | None): Path to the model. It can be either in the filesystem or the name on the Hugging Face Hub (in the form of username/repo_name).
            credible_set_path (str): Path to the credible set dataset necessary to build the feature matrix
            feature_matrix_path (str): Path to the L2G feature matrix input dataset
=======
            credible_set_path (str): Path to the credible set dataset necessary to build the feature matrix
            feature_matrix_path (str): Path to the L2G feature matrix input dataset
            wandb_run_name (str | None): Name of the run to track model training in Weights and Biases
            model_path (str | None): Path to the model. It can be either in the filesystem or the name on the Hugging Face Hub (in the form of username/repo_name).
>>>>>>> e2aef866
            features_list (list[str] | None): List of features to use to train the model
            gold_standard_curation_path (str | None): Path to the gold standard curation file
            variant_index_path (str | None): Path to the variant index
            gene_interactions_path (str | None): Path to the gene interactions dataset
            target_index_path (str | None):  Path to the target index
            interval_path (str | None) : Path and source of interval input datasets
            predictions_path (str | None): Path to the L2G predictions output dataset
            l2g_threshold (float | None): An optional threshold for the L2G score to filter predictions. A threshold of 0.05 is recommended.
            hf_hub_repo_id (str | None): Hugging Face Hub repository ID. If provided, the model will be uploaded to Hugging Face.
            hf_model_commit_message (str | None): Commit message when we upload the model to the Hugging Face Hub
            hf_model_version (str | None): Tag, branch, or commit hash to download the model from the Hub. If None, the latest commit is downloaded.
            explain_predictions (bool | None): Whether to extract SHAP importances for the L2G predictions. This is computationally expensive.

        Raises:
            ValueError: If run_mode is not 'train' or 'predict'
        """
        if run_mode not in ["train", "predict"]:
            raise ValueError(
                f"run_mode must be one of 'train' or 'predict', got {run_mode}"
            )

        self.session = session
        self.run_mode = run_mode
        self.predictions_path = predictions_path
        self.features_list = list(features_list) if features_list else None
        self.hyperparameters = dict(hyperparameters)
        self.wandb_run_name = wandb_run_name
        self.cross_validate = cross_validate
        self.hf_hub_repo_id = hf_hub_repo_id
        self.download_from_hub = download_from_hub
        self.hf_model_commit_message = hf_model_commit_message
        self.l2g_threshold = l2g_threshold or 0.0
        self.gold_standard_curation_path = gold_standard_curation_path
        self.gene_interactions_path = gene_interactions_path
        self.variant_index_path = variant_index_path
        self.model_path = (
            hf_hub_repo_id
            if not model_path and download_from_hub and hf_hub_repo_id
            else model_path
        )
        self.hf_model_version = hf_model_version
        self.explain_predictions = explain_predictions

        # Load common inputs
        self.credible_set = StudyLocus.from_parquet(
            session, credible_set_path, recursiveFileLookup=True
        )
        self.feature_matrix = L2GFeatureMatrix(
            _df=session.load_data(feature_matrix_path),
        )
        self.target_index = (
            TargetIndex.from_parquet(session, target_index_path)
            if target_index_path
            else None
        )
        self.intervals = (
            Intervals.from_parquet(session, interval_path) if interval_path else None
        )

        if run_mode == "predict":
            self.run_predict()
        elif run_mode == "train":
            self.gold_standard = self.prepare_gold_standard()
            self.run_train()

    def prepare_gold_standard(self) -> L2GGoldStandard:
        """Prepare the gold standard for training.

        Returns:
            L2GGoldStandard: training dataset.

        Raises:
            ValueError: When gold standard path, is not provided, or when
                parsing OTG gold standard but missing interactions and variant index paths.
            TypeError: When gold standard is not OTG gold standard nor L2GGoldStandard.

        """
        if self.gold_standard_curation_path is None:
            raise ValueError("Gold Standard is required for model training.")
        # Read the gold standard either from json or parquet, default to parquet if can not infer the format from extension.
        ext = self.gold_standard_curation_path.split(".")[-1]
        ext = "parquet" if ext not in ["parquet", "json"] else ext
        gold_standard = self.session.load_data(self.gold_standard_curation_path, ext)
        schema_issues = compare_struct_schemas(
            gold_standard.schema, L2GGoldStandard.get_schema()
        )
        # Parse the gold standard depending on the input schema
        match schema_issues:
            case {**extra} if not extra:
                # Schema is the same as L2GGoldStandard - load the GS
                # NOTE: match to empty dict will be non-selective
                # see https://stackoverflow.com/questions/75389166/how-to-match-an-empty-dictionary
                logging.info("Successfully parsed gold standard.")
                return L2GGoldStandard(
                    _df=gold_standard,
                    _schema=L2GGoldStandard.get_schema(),
                )
            case {
                "missing_mandatory_columns": [
                    "studyLocusId",
                    "variantId",
                    "studyId",
                    "geneId",
                    "goldStandardSet",
                ],
                "unexpected_columns": [
                    "association_info",
                    "gold_standard_info",
                    "metadata",
                    "sentinel_variant",
                    "trait_info",
                ],
            }:
                # There are schema mismatches, this would mean that we have
                logging.info("Detected OTG Gold Standard. Attempting to parse it.")
                otg_curation = gold_standard
                if self.gene_interactions_path is None:
                    raise ValueError("Interactions are required for parsing curation.")
                if self.variant_index_path is None:
                    raise ValueError("Variant Index are required for parsing curation.")

                interactions = self.session.load_data(
                    self.gene_interactions_path, "parquet"
                )
                variant_index = VariantIndex.from_parquet(
                    self.session, self.variant_index_path
                )
                study_locus_overlap = StudyLocus(
                    _df=self.credible_set.df.join(
                        otg_curation.select(
                            f.concat_ws(
                                "_",
                                f.col("sentinel_variant.locus_GRCh38.chromosome"),
                                f.col("sentinel_variant.locus_GRCh38.position"),
                                f.col("sentinel_variant.alleles.reference"),
                                f.col("sentinel_variant.alleles.alternative"),
                            ).alias("variantId"),
                            f.col("association_info.otg_id").alias("studyId"),
                        ),
                        on=[
                            "studyId",
                            "variantId",
                        ],
                        how="inner",
                    ),
                    _schema=StudyLocus.get_schema(),
                ).find_overlaps()

                return L2GGoldStandard.from_otg_curation(
                    gold_standard_curation=otg_curation,
                    variant_index=variant_index,
                    study_locus_overlap=study_locus_overlap,
                    interactions=interactions,
                )
            case _:
                raise TypeError("Incorrect gold standard dataset provided.")

    def run_predict(self) -> None:
        """Run the prediction step.

        Raises:
            ValueError: If predictions_path is not provided for prediction mode
        """
        if not self.predictions_path:
            raise ValueError("predictions_path must be provided for prediction mode")
        predictions = (
            L2GPrediction.from_credible_set(
                self.session,
                self.credible_set,
                self.feature_matrix,
                model_path=self.model_path,
                features_list=self.features_list,
                hf_token=access_gcp_secret("hfhub-key", "open-targets-genetics-dev"),
                hf_model_version=self.hf_model_version,
                download_from_hub=self.download_from_hub,
            )
            .filter(f.col("score") >= self.l2g_threshold)
            .add_features(
                self.feature_matrix,
            )
        )
        if self.explain_predictions:
            predictions = predictions.explain()
        predictions.df.coalesce(self.session.output_partitions).write.mode(
            self.session.write_mode
        ).parquet(self.predictions_path)
        self.session.logger.info("L2G predictions saved successfully.")

    def run_train(self) -> None:
        """Run the training step.

        Raises:
            ValueError: If features list is not provided for model training.
        """
        if self.features_list is None:
            raise ValueError("Features list is required for model training.")
        # Initialize access to weights and biases
        if self.wandb_run_name:
            wandb_key = access_gcp_secret("wandb-key", "open-targets-genetics-dev")
            wandb_login(key=wandb_key)

        # Instantiate classifier and train model
        l2g_model = LocusToGeneModel(
            model=GradientBoostingClassifier(random_state=42, loss="log_loss"),
            hyperparameters=self.hyperparameters,
            features_list=self.features_list,
        )

        # Calculate the gold standard features
        feature_matrix = self._annotate_gold_standards_w_feature_matrix()

        # Run the training
        trained_model = LocusToGeneTrainer(
            model=l2g_model, feature_matrix=feature_matrix
        ).train(wandb_run_name=self.wandb_run_name, cross_validate=self.cross_validate)

        # Export the model
        if trained_model.training_data and trained_model.model and self.model_path:
            trained_model.save(self.model_path)
            if self.hf_hub_repo_id and self.hf_model_commit_message:
                hf_hub_token = access_gcp_secret(
                    "hfhub-key", "open-targets-genetics-dev"
                )
                trained_model.export_to_hugging_face_hub(
                    # we upload the model saved in the filesystem
                    self.model_path.split("/")[-1],
                    hf_hub_token,
                    data=trained_model.training_data._df.toPandas(),
                    repo_id=self.hf_hub_repo_id,
                    commit_message=self.hf_model_commit_message,
                )

    def _annotate_gold_standards_w_feature_matrix(self) -> L2GFeatureMatrix:
        """Generate the feature matrix of annotated gold standards.

        Returns:
            L2GFeatureMatrix: Feature matrix with gold standards annotated with features.
        """
        return (
            self.gold_standard.build_feature_matrix(
                self.feature_matrix, self.credible_set
            )
            .select_features(self.features_list)
            .persist()
        )


class LocusToGeneEvidenceStep:
    """Locus to gene evidence step."""

    def __init__(
        self,
        session: Session,
        locus_to_gene_predictions_path: str,
        credible_set_path: str,
        study_index_path: str,
        evidence_output_path: str,
        locus_to_gene_threshold: float,
    ) -> None:
        """Initialise the step and generate disease/target evidence.

        Args:
            session (Session): Session object that contains the Spark session
            locus_to_gene_predictions_path (str): Path to the L2G predictions dataset
            credible_set_path (str): Path to the credible set dataset
            study_index_path (str): Path to the study index dataset
            evidence_output_path (str): Path to the L2G evidence output dataset. The output format is ndjson gzipped.
            locus_to_gene_threshold (float, optional): Threshold to consider a gene as a target. Defaults to 0.05.
        """
        # Reading the predictions
        locus_to_gene_prediction = L2GPrediction.from_parquet(
            session, locus_to_gene_predictions_path
        )
        # Reading the credible set
        credible_sets = StudyLocus.from_parquet(session, credible_set_path)

        # Reading the study index
        study_index = StudyIndex.from_parquet(session, study_index_path)

        # Generate evidence and save file:
        (
            locus_to_gene_prediction.to_disease_target_evidence(
                credible_sets, study_index, locus_to_gene_threshold
            )
            .coalesce(session.output_partitions)
            .write.mode(session.write_mode)
            .option("compression", "gzip")
            .json(evidence_output_path)
        )


class LocusToGeneAssociationsStep:
    """Locus to gene associations step."""

    def __init__(
        self,
        session: Session,
        evidence_input_path: str,
        disease_index_path: str,
        direct_associations_output_path: str,
        indirect_associations_output_path: str,
    ) -> None:
        """Create direct and indirect association datasets.

        Args:
            session (Session): Session object that contains the Spark session
            evidence_input_path (str): Path to the L2G evidence input dataset
            disease_index_path (str): Path to disease index file
            direct_associations_output_path (str): Path to the direct associations output dataset
            indirect_associations_output_path (str): Path to the indirect associations output dataset
        """
        # Read in the disease index
        disease_index = session.spark.read.parquet(disease_index_path).select(
            f.col("id").alias("diseaseId"),
            f.explode("ancestors").alias("ancestorDiseaseId"),
        )

        # Read in the L2G evidence
        disease_target_evidence = session.spark.read.json(evidence_input_path).select(
            f.col("targetFromSourceId").alias("targetId"),
            f.col("diseaseFromSourceMappedId").alias("diseaseId"),
            f.col("resourceScore"),
        )

        # Generate direct assocations and save file
        (
            disease_target_evidence.groupBy("targetId", "diseaseId")
            .agg(f.collect_set("resourceScore").alias("scores"))
            .select(
                "targetId",
                "diseaseId",
                calculate_harmonic_sum(f.col("scores")).alias("harmonicSum"),
            )
            .write.mode(session.write_mode)
            .parquet(direct_associations_output_path)
        )

        # Generate indirect assocations and save file
        (
            disease_target_evidence.join(disease_index, on="diseaseId", how="inner")
            .groupBy("targetId", "ancestorDiseaseId")
            .agg(f.collect_set("resourceScore").alias("scores"))
            .select(
                "targetId",
                "ancestorDiseaseId",
                calculate_harmonic_sum(f.col("scores")).alias("harmonicSum"),
            )
            .write.mode(session.write_mode)
            .parquet(indirect_associations_output_path)
        )<|MERGE_RESOLUTION|>--- conflicted
+++ resolved
@@ -7,7 +7,6 @@
 
 import pyspark.sql.functions as f
 from sklearn.ensemble import GradientBoostingClassifier
-from wandb.sdk.wandb_login import login as wandb_login
 
 from gentropy.common.schemas import compare_struct_schemas
 from gentropy.common.session import Session
@@ -25,6 +24,7 @@
 from gentropy.method.l2g.feature_factory import L2GFeatureInputLoader
 from gentropy.method.l2g.model import LocusToGeneModel
 from gentropy.method.l2g.trainer import LocusToGeneTrainer
+from wandb.sdk.wandb_login import login as wandb_login
 
 
 class LocusToGeneFeatureMatrixStep:
@@ -114,17 +114,10 @@
         hyperparameters: dict[str, Any],
         download_from_hub: bool,
         cross_validate: bool,
-<<<<<<< HEAD
-        wandb_run_name: str,
-        model_path: str | None = None,
-        credible_set_path: str,
-        feature_matrix_path: str,
-=======
         credible_set_path: str,
         feature_matrix_path: str,
         wandb_run_name: str | None = None,
         model_path: str | None = None,
->>>>>>> e2aef866
         features_list: list[str] | None = None,
         gold_standard_curation_path: str | None = None,
         variant_index_path: str | None = None,
@@ -146,17 +139,10 @@
             hyperparameters (dict[str, Any]): Hyperparameters for the model
             download_from_hub (bool): Whether to download the model from Hugging Face Hub
             cross_validate (bool): Whether to run cross validation (5-fold by default) to train the model.
-<<<<<<< HEAD
-            wandb_run_name (str): Name of the run to track model training in Weights and Biases
-            model_path (str | None): Path to the model. It can be either in the filesystem or the name on the Hugging Face Hub (in the form of username/repo_name).
-            credible_set_path (str): Path to the credible set dataset necessary to build the feature matrix
-            feature_matrix_path (str): Path to the L2G feature matrix input dataset
-=======
             credible_set_path (str): Path to the credible set dataset necessary to build the feature matrix
             feature_matrix_path (str): Path to the L2G feature matrix input dataset
             wandb_run_name (str | None): Name of the run to track model training in Weights and Biases
             model_path (str | None): Path to the model. It can be either in the filesystem or the name on the Hugging Face Hub (in the form of username/repo_name).
->>>>>>> e2aef866
             features_list (list[str] | None): List of features to use to train the model
             gold_standard_curation_path (str | None): Path to the gold standard curation file
             variant_index_path (str | None): Path to the variant index
