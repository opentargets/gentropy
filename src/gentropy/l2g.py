--- conflicted
+++ resolved
@@ -17,11 +17,7 @@
 from gentropy.dataset.l2g_prediction import L2GPrediction
 from gentropy.dataset.study_index import StudyIndex
 from gentropy.dataset.study_locus import StudyLocus
-<<<<<<< HEAD
 from gentropy.dataset.variant_index import VariantIndex
-=======
-from gentropy.dataset.v2g import V2G
->>>>>>> b93842af
 from gentropy.method.l2g.feature_factory import L2GFeatureInputLoader
 from gentropy.method.l2g.model import LocusToGeneModel
 from gentropy.method.l2g.trainer import LocusToGeneTrainer
@@ -42,11 +38,7 @@
         model_path: str | None = None,
         credible_set_path: str,
         gold_standard_curation_path: str | None = None,
-<<<<<<< HEAD
         variant_index_path: str | None = None,
-=======
-        variant_gene_path: str | None = None,
->>>>>>> b93842af
         colocalisation_path: str | None = None,
         study_index_path: str | None = None,
         gene_interactions_path: str | None = None,
@@ -67,11 +59,7 @@
             model_path (str | None): Path to the model. It can be either in the filesystem or the name on the Hugging Face Hub (in the form of username/repo_name).
             credible_set_path (str): Path to the credible set dataset necessary to build the feature matrix
             gold_standard_curation_path (str | None): Path to the gold standard curation file
-<<<<<<< HEAD
             variant_index_path (str | None): Path to the variant index dataset
-=======
-            variant_gene_path (str | None): Path to the variant-gene dataset
->>>>>>> b93842af
             colocalisation_path (str | None): Path to the colocalisation dataset
             study_index_path (str | None): Path to the study index dataset
             gene_interactions_path (str | None): Path to the gene interactions dataset
@@ -108,15 +96,10 @@
             if study_index_path
             else None
         )
-<<<<<<< HEAD
         self.variant_index = (
             VariantIndex.from_parquet(session, variant_index_path)
             if variant_index_path
             else None
-=======
-        self.v2g = (
-            V2G.from_parquet(session, variant_gene_path) if variant_gene_path else None
->>>>>>> b93842af
         )
         self.coloc = (
             Colocalisation.from_parquet(
@@ -126,16 +109,10 @@
             else None
         )
         self.features_input_loader = L2GFeatureInputLoader(
-<<<<<<< HEAD
             variant_index=self.variant_index,
             coloc=self.coloc,
             studies=self.studies,
-=======
-            v2g=self.v2g,
-            coloc=self.coloc,
-            studies=self.studies,
             study_locus=self.credible_set,
->>>>>>> b93842af
         )
 
         if run_mode == "predict":
@@ -159,11 +136,7 @@
         Raises:
             ValueError: If not all dependencies in prediction mode are set
         """
-<<<<<<< HEAD
         if self.studies and self.coloc:
-=======
-        if self.studies and self.v2g and self.coloc:
->>>>>>> b93842af
             predictions = L2GPrediction.from_credible_set(
                 self.session,
                 self.credible_set,
@@ -186,10 +159,6 @@
         if (
             self.gs_curation
             and self.interactions
-<<<<<<< HEAD
-=======
-            and self.v2g
->>>>>>> b93842af
             and self.wandb_run_name
             and self.model_path
             and self.variant_index
@@ -237,16 +206,12 @@
             ValueError: If write_feature_matrix is set to True but a path is not provided.
             ValueError: If dependencies to build features are not set.
         """
-<<<<<<< HEAD
         if (
             self.gs_curation
             and self.interactions
             and self.studies
             and self.variant_index
         ):
-=======
-        if self.gs_curation and self.interactions and self.v2g and self.studies:
->>>>>>> b93842af
             study_locus_overlap = StudyLocus(
                 _df=self.credible_set.df.join(
                     f.broadcast(
@@ -259,10 +224,7 @@
                                     f.col("sentinel_variant.locus_GRCh38.position"),
                                     f.col("sentinel_variant.alleles.reference"),
                                     f.col("sentinel_variant.alleles.alternative"),
-<<<<<<< HEAD
                                     f.col("finemappingMethod"),
-=======
->>>>>>> b93842af
                                 ),
                             ).alias("studyLocusId"),
                         )
@@ -275,11 +237,7 @@
 
             gold_standards = L2GGoldStandard.from_otg_curation(
                 gold_standard_curation=self.gs_curation,
-<<<<<<< HEAD
                 variant_index=self.variant_index,
-=======
-                v2g=self.v2g,
->>>>>>> b93842af
                 study_locus_overlap=study_locus_overlap,
                 interactions=self.interactions,
             )
