"""Factory that computes features based on an input list."""

from __future__ import annotations

from typing import Any, Iterator, Mapping

from gentropy.dataset.l2g_feature import (
    EQtlColocClppMaximumFeature,
    EQtlColocH4MaximumFeature,
    L2GFeature,
    PQtlColocClppMaximumFeature,
    PQtlColocH4MaximumFeature,
    SQtlColocClppMaximumFeature,
    SQtlColocH4MaximumFeature,
    TuQtlColocClppMaximumFeature,
    TuQtlColocH4MaximumFeature,
)
from gentropy.dataset.l2g_gold_standard import L2GGoldStandard
from gentropy.dataset.study_locus import StudyLocus


class L2GFeatureInputLoader:
    """Loads all input datasets required for the L2GFeature dataset."""

    def __init__(
        self,
        **kwargs: Any,
    ) -> None:
        """Initializes L2GFeatureInputLoader with the provided inputs and returns loaded dependencies as a dictionary.

        Args:
            **kwargs (Any): keyword arguments with the name of the dependency and the dependency itself.
        """
        self.input_dependencies = {k: v for k, v in kwargs.items() if v is not None}

    def get_dependency_by_type(
        self, dependency_type: list[Any] | Any
    ) -> dict[str, Any]:
        """Returns the dependency that matches the provided type.

        Args:
            dependency_type (list[Any] | Any): type(s) of the dependency to return.

        Returns:
            dict[str, Any]: dictionary of dependenci(es) that match the provided type(s).
        """
        if not isinstance(dependency_type, list):
            dependency_type = [dependency_type]
        return {
            k: v
            for k, v in self.input_dependencies.items()
            if isinstance(v, tuple(dependency_type))
        }

<<<<<<< HEAD
        colocalising_credible_sets = (
            credible_set.df.select("studyLocusId", "studyId")
            # annotate studyLoci with overlapping IDs on the left - to just keep GWAS associations
            .join(
                colocalisation_df,
                on="studyLocusId",
                how="inner",
            )
            # bring study metadata to just keep QTL studies on the right
            .join(
                credible_set.df.join(
                    studies.df.select("studyId", "geneId"), "studyId"
                ).selectExpr(
                    "studyLocusId as rightStudyLocusId",
                    "studyType as right_studyType",
                    "geneId",
                ),
                on="rightStudyLocusId",
                how="inner",
            )
            .filter(f.col("right_studyType") != "gwas")
            .select(
                "studyLocusId",
                "right_studyType",
                "geneId",
                "score",
                "colocalisationMetric",
            )
        )
=======
    def __iter__(self) -> Iterator[tuple[str, Any]]:
        """Make the class iterable, returning an iterator over key-value pairs.
>>>>>>> b93842af

        Returns:
            Iterator[tuple[str, Any]]: iterator over the dictionary's key-value pairs.
        """
        return iter(self.input_dependencies.items())

    def __repr__(self) -> str:
        """Return a string representation of the input dependencies.

        Useful for understanding the loader content without having to print the object attribute.

        Returns:
            str: string representation of the input dependencies.
        """
        return repr(self.input_dependencies)


class FeatureFactory:
    """Factory class for creating features."""

    feature_mapper: Mapping[str, type[L2GFeature]] = {
        # "distanceTssMinimum": DistanceTssMinimumFeature,
        # "distanceTssMean": DistanceTssMeanFeature,
        "eQtlColocClppMaximum": EQtlColocClppMaximumFeature,
        "pQtlColocClppMaximum": PQtlColocClppMaximumFeature,
        "sQtlColocClppMaximum": SQtlColocClppMaximumFeature,
        "tuQtlColocClppMaximum": TuQtlColocClppMaximumFeature,
        "eQtlColocH4Maximum": EQtlColocH4MaximumFeature,
        "pQtlColocH4Maximum": PQtlColocH4MaximumFeature,
        "sQtlColocH4Maximum": SQtlColocH4MaximumFeature,
        "tuQtlColocH4Maximum": TuQtlColocH4MaximumFeature,
    }

    def __init__(
        self: FeatureFactory,
        study_loci_to_annotate: StudyLocus | L2GGoldStandard,
        features_list: list[str],
    ) -> None:
        """Initializes the factory.

        Args:
            study_loci_to_annotate (StudyLocus | L2GGoldStandard): The dataset containing study loci that will be used for annotation
            features_list (list[str]): list of features to compute.
        """
        self.study_loci_to_annotate = study_loci_to_annotate
        self.features_list = features_list

    def generate_features(
        self: FeatureFactory,
        features_input_loader: L2GFeatureInputLoader,
    ) -> list[L2GFeature]:
        """Generates a feature matrix by reading an object with instructions on how to create the features.

        Args:
            features_input_loader (L2GFeatureInputLoader): object with required features dependencies.

        Returns:
            list[L2GFeature]: list of computed features.

        Raises:
            ValueError: If feature not found.
        """
        computed_features = []
        for feature in self.features_list:
            if feature in self.feature_mapper:
                computed_features.append(
                    self.compute_feature(feature, features_input_loader)
                )
            else:
                raise ValueError(f"Feature {feature} not found.")
        return computed_features

    def compute_feature(
        self: FeatureFactory,
        feature_name: str,
        features_input_loader: L2GFeatureInputLoader,
    ) -> L2GFeature:
        """Instantiates feature class.

        Args:
            feature_name (str): name of the feature
            features_input_loader (L2GFeatureInputLoader): Object that contais features input.

        Returns:
            L2GFeature: instantiated feature object
        """
        # Extract feature class and dependency type
        feature_cls = self.feature_mapper[feature_name]
        feature_dependency_type = feature_cls.feature_dependency_type
        return feature_cls.compute(
            study_loci_to_annotate=self.study_loci_to_annotate,
            feature_dependency=features_input_loader.get_dependency_by_type(
                feature_dependency_type
            ),
        )<|MERGE_RESOLUTION|>--- conflicted
+++ resolved
@@ -52,40 +52,8 @@
             if isinstance(v, tuple(dependency_type))
         }
 
-<<<<<<< HEAD
-        colocalising_credible_sets = (
-            credible_set.df.select("studyLocusId", "studyId")
-            # annotate studyLoci with overlapping IDs on the left - to just keep GWAS associations
-            .join(
-                colocalisation_df,
-                on="studyLocusId",
-                how="inner",
-            )
-            # bring study metadata to just keep QTL studies on the right
-            .join(
-                credible_set.df.join(
-                    studies.df.select("studyId", "geneId"), "studyId"
-                ).selectExpr(
-                    "studyLocusId as rightStudyLocusId",
-                    "studyType as right_studyType",
-                    "geneId",
-                ),
-                on="rightStudyLocusId",
-                how="inner",
-            )
-            .filter(f.col("right_studyType") != "gwas")
-            .select(
-                "studyLocusId",
-                "right_studyType",
-                "geneId",
-                "score",
-                "colocalisationMetric",
-            )
-        )
-=======
     def __iter__(self) -> Iterator[tuple[str, Any]]:
         """Make the class iterable, returning an iterator over key-value pairs.
->>>>>>> b93842af
 
         Returns:
             Iterator[tuple[str, Any]]: iterator over the dictionary's key-value pairs.
