--- conflicted
+++ resolved
@@ -2,19 +2,17 @@
 
 from __future__ import annotations
 
-<<<<<<< HEAD
-from typing import TYPE_CHECKING, Any, Iterator, Mapping
-
-import pyspark.sql.functions as f
-from pyspark.sql import Window
-
-from gentropy.common.spark_helpers import convert_from_wide_to_long
-from gentropy.dataset.colocalisation import Colocalisation
-from gentropy.dataset.l2g_feature import L2GFeature
-=======
 from typing import Any, Iterator, Mapping
 
 from gentropy.dataset.l2g_feature import (
+    DistanceFootprintMeanFeature,
+    DistanceFootprintMeanNeighbourhoodFeature,
+    DistanceFootprintMinimumFeature,
+    DistanceFootprintMinimumNeighbourhoodFeature,
+    DistanceTssMeanFeature,
+    DistanceTssMeanNeighbourhoodFeature,
+    DistanceTssMinimumFeature,
+    DistanceTssMinimumNeighbourhoodFeature,
     EQtlColocClppMaximumFeature,
     EQtlColocH4MaximumFeature,
     L2GFeature,
@@ -25,16 +23,8 @@
     TuQtlColocClppMaximumFeature,
     TuQtlColocH4MaximumFeature,
 )
->>>>>>> d3498b4d
 from gentropy.dataset.l2g_gold_standard import L2GGoldStandard
 from gentropy.dataset.study_locus import StudyLocus
-<<<<<<< HEAD
-from gentropy.dataset.variant_index import VariantIndex
-
-if TYPE_CHECKING:
-    from pyspark.sql import Column, DataFrame
-=======
->>>>>>> d3498b4d
 
 
 class L2GFeatureInputLoader:
@@ -89,1180 +79,6 @@
         return repr(self.input_dependencies)
 
 
-<<<<<<< HEAD
-def _common_colocalisation_feature_logic(
-    study_loci_to_annotate: StudyLocus | L2GGoldStandard,
-    colocalisation_method: str,
-    colocalisation_metric: str,
-    feature_name: str,
-    qtl_type: str,
-    *,
-    colocalisation: Colocalisation,
-    study_index: StudyIndex,
-) -> DataFrame:
-    """Wrapper to call the logic that creates a type of colocalisation features.
-
-    Args:
-        study_loci_to_annotate (StudyLocus | L2GGoldStandard): The dataset containing study loci that will be used for annotation
-        colocalisation_method (str): The colocalisation method to filter the data by
-        colocalisation_metric (str): The colocalisation metric to use
-        feature_name (str): The name of the feature to create
-        qtl_type (str): The type of QTL to filter the data by
-        colocalisation (Colocalisation): Dataset with the colocalisation results
-        study_index (StudyIndex): Study index to fetch study type and gene
-
-    Returns:
-        DataFrame: Feature annotation in long format with the columns: studyLocusId, geneId, featureName, featureValue
-    """
-    return colocalisation.extract_maximum_coloc_probability_per_region_and_gene(
-        study_loci_to_annotate,
-        study_index,
-        filter_by_colocalisation_method=colocalisation_method,
-        filter_by_qtl=qtl_type,
-    ).selectExpr(
-        "studyLocusId",
-        "geneId",
-        f"{colocalisation_metric} as {feature_name}",
-    )
-
-
-def _common_neighbourhood_colocalisation_feature_logic(
-    study_loci_to_annotate: StudyLocus | L2GGoldStandard,
-    colocalisation_method: str,
-    colocalisation_metric: str,
-    feature_name: str,
-    qtl_type: str,
-    *,
-    colocalisation: Colocalisation,
-    study_index: StudyIndex,
-) -> DataFrame:
-    """Wrapper to call the logic that creates a type of colocalisation features.
-
-    Args:
-        study_loci_to_annotate (StudyLocus | L2GGoldStandard): The dataset containing study loci that will be used for annotation
-        colocalisation_method (str): The colocalisation method to filter the data by
-        colocalisation_metric (str): The colocalisation metric to use
-        feature_name (str): The name of the feature to create
-        qtl_type (str): The type of QTL to filter the data by
-        colocalisation (Colocalisation): Dataset with the colocalisation results
-        study_index (StudyIndex): Study index to fetch study type and gene
-
-    Returns:
-        DataFrame: Feature annotation in long format with the columns: studyLocusId, geneId, featureName, featureValue
-    """
-    # First maximum colocalisation score for each studylocus, gene
-    local_feature_name = feature_name.replace("Neighbourhood", "")
-    local_max = colocalisation.extract_maximum_coloc_probability_per_region_and_gene(
-        study_loci_to_annotate,
-        study_index,
-        filter_by_colocalisation_method=colocalisation_method,
-        filter_by_qtl=qtl_type,
-    ).selectExpr(
-        "studyLocusId",
-        "geneId",
-        f"{colocalisation_metric} as {local_feature_name}",
-    )
-    return (
-        # Then compute maximum score in the vicinity (feature will be the same for any gene associated with a studyLocus)
-        local_max.withColumn(
-            "regional_maximum",
-            f.max(local_feature_name).over(Window.partitionBy("studyLocusId")),
-        )
-        .withColumn(feature_name, f.col("regional_maximum") - f.col(local_feature_name))
-        .drop("regional_maximum")
-    )
-
-
-class EQtlColocClppMaximumFeature(L2GFeature):
-    """Max CLPP for each (study, locus, gene) aggregating over all eQTLs."""
-
-    feature_dependency_type = [Colocalisation, StudyIndex]
-    feature_name = "eQtlColocClppMaximum"
-
-    @classmethod
-    def compute(
-        cls: type[EQtlColocClppMaximumFeature],
-        study_loci_to_annotate: StudyLocus | L2GGoldStandard,
-        feature_dependency: dict[str, Any],
-    ) -> EQtlColocClppMaximumFeature:
-        """Computes the feature.
-
-        Args:
-            study_loci_to_annotate (StudyLocus | L2GGoldStandard): The dataset containing study loci that will be used for annotation
-            feature_dependency (dict[str, Any]): Dictionary with the dependencies required. They are passed as keyword arguments.
-
-        Returns:
-            EQtlColocClppMaximumFeature: Feature dataset
-        """
-        colocalisation_method = "ECaviar"
-        colocalisation_metric = "clpp"
-        qtl_type = "eqtl"
-
-        return cls(
-            _df=convert_from_wide_to_long(
-                _common_colocalisation_feature_logic(
-                    study_loci_to_annotate,
-                    colocalisation_method,
-                    colocalisation_metric,
-                    cls.feature_name,
-                    qtl_type,
-                    **feature_dependency,
-                ),
-                id_vars=("studyLocusId", "geneId"),
-                var_name="featureName",
-                value_name="featureValue",
-            ),
-            _schema=cls.get_schema(),
-        )
-
-
-class EQtlColocClppMaximumNeighbourhoodFeature(L2GFeature):
-    """Max CLPP for each (study, locus) aggregating over all eQTLs."""
-
-    feature_dependency_type = [Colocalisation, StudyIndex]
-    feature_name = "eQtlColocClppMaximumNeighbourhood"
-
-    @classmethod
-    def compute(
-        cls: type[EQtlColocClppMaximumNeighbourhoodFeature],
-        study_loci_to_annotate: StudyLocus | L2GGoldStandard,
-        feature_dependency: dict[str, Any],
-    ) -> EQtlColocClppMaximumNeighbourhoodFeature:
-        """Computes the feature.
-
-        Args:
-            study_loci_to_annotate (StudyLocus | L2GGoldStandard): The dataset containing study loci that will be used for annotation
-            feature_dependency (dict[str, Any]): Dictionary with the dependencies required. They are passed as keyword arguments.
-
-        Returns:
-            EQtlColocClppMaximumNeighbourhoodFeature: Feature dataset
-        """
-        colocalisation_method = "ECaviar"
-        colocalisation_metric = "clpp"
-        qtl_type = "eqtl"
-
-        return cls(
-            _df=convert_from_wide_to_long(
-                _common_neighbourhood_colocalisation_feature_logic(
-                    study_loci_to_annotate,
-                    colocalisation_method,
-                    colocalisation_metric,
-                    cls.feature_name,
-                    qtl_type,
-                    **feature_dependency,
-                ),
-                id_vars=("studyLocusId", "geneId"),
-                var_name="featureName",
-                value_name="featureValue",
-            ),
-            _schema=cls.get_schema(),
-        )
-
-
-class PQtlColocClppMaximumFeature(L2GFeature):
-    """Max CLPP for each (study, locus, gene) aggregating over all pQTLs."""
-
-    feature_dependency_type = [Colocalisation, StudyIndex]
-    feature_name = "pQtlColocClppMaximum"
-
-    @classmethod
-    def compute(
-        cls: type[PQtlColocClppMaximumFeature],
-        study_loci_to_annotate: StudyLocus | L2GGoldStandard,
-        feature_dependency: dict[str, Any],
-    ) -> PQtlColocClppMaximumFeature:
-        """Computes the feature.
-
-        Args:
-            study_loci_to_annotate (StudyLocus | L2GGoldStandard): The dataset containing study loci that will be used for annotation
-            feature_dependency (dict[str, Any]): Dataset with the colocalisation results
-
-        Returns:
-            PQtlColocClppMaximumFeature: Feature dataset
-        """
-        colocalisation_method = "ECaviar"
-        colocalisation_metric = "clpp"
-        qtl_type = "pqtl"
-        return cls(
-            _df=convert_from_wide_to_long(
-                _common_colocalisation_feature_logic(
-                    study_loci_to_annotate,
-                    colocalisation_method,
-                    colocalisation_metric,
-                    cls.feature_name,
-                    qtl_type,
-                    **feature_dependency,
-                ),
-                id_vars=("studyLocusId", "geneId"),
-                var_name="featureName",
-                value_name="featureValue",
-            ),
-            _schema=cls.get_schema(),
-        )
-
-
-class PQtlColocClppMaximumNeighbourhoodFeature(L2GFeature):
-    """Max CLPP for each (study, locus, gene) aggregating over all pQTLs."""
-
-    feature_dependency_type = [Colocalisation, StudyIndex]
-    feature_name = "pQtlColocClppMaximumNeighbourhood"
-
-    @classmethod
-    def compute(
-        cls: type[PQtlColocClppMaximumNeighbourhoodFeature],
-        study_loci_to_annotate: StudyLocus | L2GGoldStandard,
-        feature_dependency: dict[str, Any],
-    ) -> PQtlColocClppMaximumNeighbourhoodFeature:
-        """Computes the feature.
-
-        Args:
-            study_loci_to_annotate (StudyLocus | L2GGoldStandard): The dataset containing study loci that will be used for annotation
-            feature_dependency (dict[str, Any]): Dataset with the colocalisation results
-
-        Returns:
-            PQtlColocClppMaximumNeighbourhoodFeature: Feature dataset
-        """
-        colocalisation_method = "ECaviar"
-        colocalisation_metric = "clpp"
-        qtl_type = "pqtl"
-        return cls(
-            _df=convert_from_wide_to_long(
-                _common_neighbourhood_colocalisation_feature_logic(
-                    study_loci_to_annotate,
-                    colocalisation_method,
-                    colocalisation_metric,
-                    cls.feature_name,
-                    qtl_type,
-                    **feature_dependency,
-                ),
-                id_vars=("studyLocusId", "geneId"),
-                var_name="featureName",
-                value_name="featureValue",
-            ),
-            _schema=cls.get_schema(),
-        )
-
-
-class SQtlColocClppMaximumFeature(L2GFeature):
-    """Max CLPP for each (study, locus, gene) aggregating over all sQTLs."""
-
-    feature_dependency_type = [Colocalisation, StudyIndex]
-    feature_name = "sQtlColocClppMaximum"
-
-    @classmethod
-    def compute(
-        cls: type[SQtlColocClppMaximumFeature],
-        study_loci_to_annotate: StudyLocus | L2GGoldStandard,
-        feature_dependency: dict[str, Any],
-    ) -> SQtlColocClppMaximumFeature:
-        """Computes the feature.
-
-        Args:
-            study_loci_to_annotate (StudyLocus | L2GGoldStandard): The dataset containing study loci that will be used for annotation
-            feature_dependency (dict[str, Any]): Dataset with the colocalisation results
-
-        Returns:
-            SQtlColocClppMaximumFeature: Feature dataset
-        """
-        colocalisation_method = "ECaviar"
-        colocalisation_metric = "clpp"
-        qtl_type = "sqtl"
-        return cls(
-            _df=convert_from_wide_to_long(
-                _common_colocalisation_feature_logic(
-                    study_loci_to_annotate,
-                    colocalisation_method,
-                    colocalisation_metric,
-                    cls.feature_name,
-                    qtl_type,
-                    **feature_dependency,
-                ),
-                id_vars=("studyLocusId", "geneId"),
-                var_name="featureName",
-                value_name="featureValue",
-            ),
-            _schema=cls.get_schema(),
-        )
-
-
-class SQtlColocClppMaximumNeighbourhoodFeature(L2GFeature):
-    """Max CLPP for each (study, locus, gene) aggregating over all sQTLs."""
-
-    feature_dependency_type = [Colocalisation, StudyIndex]
-    feature_name = "sQtlColocClppMaximumNeighbourhood"
-
-    @classmethod
-    def compute(
-        cls: type[SQtlColocClppMaximumNeighbourhoodFeature],
-        study_loci_to_annotate: StudyLocus | L2GGoldStandard,
-        feature_dependency: dict[str, Any],
-    ) -> SQtlColocClppMaximumNeighbourhoodFeature:
-        """Computes the feature.
-
-        Args:
-            study_loci_to_annotate (StudyLocus | L2GGoldStandard): The dataset containing study loci that will be used for annotation
-            feature_dependency (dict[str, Any]): Dataset with the colocalisation results
-
-        Returns:
-            SQtlColocClppMaximumNeighbourhoodFeature: Feature dataset
-        """
-        colocalisation_method = "ECaviar"
-        colocalisation_metric = "clpp"
-        qtl_type = "sqtl"
-        return cls(
-            _df=convert_from_wide_to_long(
-                _common_neighbourhood_colocalisation_feature_logic(
-                    study_loci_to_annotate,
-                    colocalisation_method,
-                    colocalisation_metric,
-                    cls.feature_name,
-                    qtl_type,
-                    **feature_dependency,
-                ),
-                id_vars=("studyLocusId", "geneId"),
-                var_name="featureName",
-                value_name="featureValue",
-            ),
-            _schema=cls.get_schema(),
-        )
-
-
-class TuQtlColocClppMaximumFeature(L2GFeature):
-    """Max CLPP for each (study, locus, gene) aggregating over all tuQTLs."""
-
-    feature_dependency_type = [Colocalisation, StudyIndex]
-    feature_name = "tuQtlColocClppMaximum"
-
-    @classmethod
-    def compute(
-        cls: type[TuQtlColocClppMaximumFeature],
-        study_loci_to_annotate: StudyLocus | L2GGoldStandard,
-        feature_dependency: dict[str, Any],
-    ) -> TuQtlColocClppMaximumFeature:
-        """Computes the feature.
-
-        Args:
-            study_loci_to_annotate (StudyLocus | L2GGoldStandard): The dataset containing study loci that will be used for annotation
-            feature_dependency (dict[str, Any]): Dataset with the colocalisation results
-
-        Returns:
-            TuQtlColocClppMaximumFeature: Feature dataset
-        """
-        colocalisation_method = "ECaviar"
-        colocalisation_metric = "clpp"
-        qtl_type = "tuqtl"
-        return cls(
-            _df=convert_from_wide_to_long(
-                _common_colocalisation_feature_logic(
-                    study_loci_to_annotate,
-                    colocalisation_method,
-                    colocalisation_metric,
-                    cls.feature_name,
-                    qtl_type,
-                    **feature_dependency,
-                ),
-                id_vars=("studyLocusId", "geneId"),
-                var_name="featureName",
-                value_name="featureValue",
-            ),
-            _schema=cls.get_schema(),
-        )
-
-
-class TuQtlColocClppMaximumNeighbourhoodFeature(L2GFeature):
-    """Max CLPP for each (study, locus) aggregating over all tuQTLs."""
-
-    feature_dependency_type = [Colocalisation, StudyIndex]
-    feature_name = "tuQtlColocClppMaximumNeighbourhood"
-
-    @classmethod
-    def compute(
-        cls: type[TuQtlColocClppMaximumNeighbourhoodFeature],
-        study_loci_to_annotate: StudyLocus | L2GGoldStandard,
-        feature_dependency: dict[str, Any],
-    ) -> TuQtlColocClppMaximumNeighbourhoodFeature:
-        """Computes the feature.
-
-        Args:
-            study_loci_to_annotate (StudyLocus | L2GGoldStandard): The dataset containing study loci that will be used for annotation
-            feature_dependency (dict[str, Any]): Dataset with the colocalisation results
-
-        Returns:
-            TuQtlColocClppMaximumNeighbourhoodFeature: Feature dataset
-        """
-        colocalisation_method = "ECaviar"
-        colocalisation_metric = "clpp"
-        qtl_type = "tuqtl"
-        return cls(
-            _df=convert_from_wide_to_long(
-                _common_neighbourhood_colocalisation_feature_logic(
-                    study_loci_to_annotate,
-                    colocalisation_method,
-                    colocalisation_metric,
-                    cls.feature_name,
-                    qtl_type,
-                    **feature_dependency,
-                ),
-                id_vars=("studyLocusId", "geneId"),
-                var_name="featureName",
-                value_name="featureValue",
-            ),
-            _schema=cls.get_schema(),
-        )
-
-
-class EQtlColocH4MaximumFeature(L2GFeature):
-    """Max H4 for each (study, locus, gene) aggregating over all eQTLs."""
-
-    feature_dependency_type = [Colocalisation, StudyIndex]
-    feature_name = "eQtlColocH4Maximum"
-
-    @classmethod
-    def compute(
-        cls: type[EQtlColocH4MaximumFeature],
-        study_loci_to_annotate: StudyLocus | L2GGoldStandard,
-        feature_dependency: dict[str, Any],
-    ) -> EQtlColocH4MaximumFeature:
-        """Computes the feature.
-
-        Args:
-            study_loci_to_annotate (StudyLocus | L2GGoldStandard): The dataset containing study loci that will be used for annotation
-            feature_dependency (dict[str, Any]): Dataset with the colocalisation results
-
-        Returns:
-            EQtlColocH4MaximumFeature: Feature dataset
-        """
-        colocalisation_method = "Coloc"
-        colocalisation_metric = "h4"
-        qtl_type = "eqtl"
-        return cls(
-            _df=convert_from_wide_to_long(
-                _common_colocalisation_feature_logic(
-                    study_loci_to_annotate,
-                    colocalisation_method,
-                    colocalisation_metric,
-                    cls.feature_name,
-                    qtl_type,
-                    **feature_dependency,
-                ),
-                id_vars=("studyLocusId", "geneId"),
-                var_name="featureName",
-                value_name="featureValue",
-            ),
-            _schema=cls.get_schema(),
-        )
-
-
-class EQtlColocH4MaximumNeighbourhoodFeature(L2GFeature):
-    """Max H4 for each (study, locus) aggregating over all eQTLs."""
-
-    feature_dependency_type = [Colocalisation, StudyIndex]
-    feature_name = "eQtlColocH4MaximumNeighbourhood"
-
-    @classmethod
-    def compute(
-        cls: type[EQtlColocH4MaximumNeighbourhoodFeature],
-        study_loci_to_annotate: StudyLocus | L2GGoldStandard,
-        feature_dependency: dict[str, Any],
-    ) -> EQtlColocH4MaximumNeighbourhoodFeature:
-        """Computes the feature.
-
-        Args:
-            study_loci_to_annotate (StudyLocus | L2GGoldStandard): The dataset containing study loci that will be used for annotation
-            feature_dependency (dict[str, Any]): Dataset with the colocalisation results
-
-        Returns:
-            EQtlColocH4MaximumNeighbourhoodFeature: Feature dataset
-        """
-        colocalisation_method = "Coloc"
-        colocalisation_metric = "h4"
-        qtl_type = "eqtl"
-        return cls(
-            _df=convert_from_wide_to_long(
-                _common_neighbourhood_colocalisation_feature_logic(
-                    study_loci_to_annotate,
-                    colocalisation_method,
-                    colocalisation_metric,
-                    cls.feature_name,
-                    qtl_type,
-                    **feature_dependency,
-                ),
-                id_vars=("studyLocusId", "geneId"),
-                var_name="featureName",
-                value_name="featureValue",
-            ),
-            _schema=cls.get_schema(),
-        )
-
-
-class PQtlColocH4MaximumFeature(L2GFeature):
-    """Max CLPP for each (study, locus, gene) aggregating over all pQTLs."""
-
-    feature_dependency_type = [Colocalisation, StudyIndex]
-    feature_name = "pQtlColocH4Maximum"
-
-    @classmethod
-    def compute(
-        cls: type[PQtlColocH4MaximumFeature],
-        study_loci_to_annotate: StudyLocus | L2GGoldStandard,
-        feature_dependency: dict[str, Any],
-    ) -> PQtlColocH4MaximumFeature:
-        """Computes the feature.
-
-        Args:
-            study_loci_to_annotate (StudyLocus | L2GGoldStandard): The dataset containing study loci that will be used for annotation
-            feature_dependency (dict[str, Any]): Dataset with the colocalisation results
-
-        Returns:
-            PQtlColocH4MaximumFeature: Feature dataset
-        """
-        colocalisation_method = "Coloc"
-        colocalisation_metric = "h4"
-        qtl_type = "pqtl"
-        return cls(
-            _df=convert_from_wide_to_long(
-                _common_colocalisation_feature_logic(
-                    study_loci_to_annotate,
-                    colocalisation_method,
-                    colocalisation_metric,
-                    cls.feature_name,
-                    qtl_type,
-                    **feature_dependency,
-                ),
-                id_vars=("studyLocusId", "geneId"),
-                var_name="featureName",
-                value_name="featureValue",
-            ),
-            _schema=cls.get_schema(),
-        )
-
-
-class PQtlColocH4MaximumNeighbourhoodFeature(L2GFeature):
-    """Max H4 for each (study, locus) aggregating over all pQTLs."""
-
-    feature_dependency_type = [Colocalisation, StudyIndex]
-    feature_name = "pQtlColocH4MaximumNeighbourhood"
-
-    @classmethod
-    def compute(
-        cls: type[PQtlColocH4MaximumNeighbourhoodFeature],
-        study_loci_to_annotate: StudyLocus | L2GGoldStandard,
-        feature_dependency: dict[str, Any],
-    ) -> PQtlColocH4MaximumNeighbourhoodFeature:
-        """Computes the feature.
-
-        Args:
-            study_loci_to_annotate (StudyLocus | L2GGoldStandard): The dataset containing study loci that will be used for annotation
-            feature_dependency (dict[str, Any]): Dataset with the colocalisation results
-
-        Returns:
-            PQtlColocH4MaximumNeighbourhoodFeature: Feature dataset
-        """
-        colocalisation_method = "Coloc"
-        colocalisation_metric = "h4"
-        qtl_type = "pqtl"
-        return cls(
-            _df=convert_from_wide_to_long(
-                _common_neighbourhood_colocalisation_feature_logic(
-                    study_loci_to_annotate,
-                    colocalisation_method,
-                    colocalisation_metric,
-                    cls.feature_name,
-                    qtl_type,
-                    **feature_dependency,
-                ),
-                id_vars=("studyLocusId", "geneId"),
-                var_name="featureName",
-                value_name="featureValue",
-            ),
-            _schema=cls.get_schema(),
-        )
-
-
-class SQtlColocH4MaximumFeature(L2GFeature):
-    """Max H4 for each (study, locus, gene) aggregating over all sQTLs."""
-
-    feature_dependency_type = [Colocalisation, StudyIndex]
-    feature_name = "sQtlColocH4Maximum"
-
-    @classmethod
-    def compute(
-        cls: type[SQtlColocH4MaximumFeature],
-        study_loci_to_annotate: StudyLocus | L2GGoldStandard,
-        feature_dependency: dict[str, Any],
-    ) -> SQtlColocH4MaximumFeature:
-        """Computes the feature.
-
-        Args:
-            study_loci_to_annotate (StudyLocus | L2GGoldStandard): The dataset containing study loci that will be used for annotation
-            feature_dependency (dict[str, Any]): Dataset with the colocalisation results
-
-        Returns:
-            SQtlColocH4MaximumFeature: Feature dataset
-        """
-        colocalisation_method = "Coloc"
-        colocalisation_metric = "h4"
-        qtl_type = "sqtl"
-        return cls(
-            _df=convert_from_wide_to_long(
-                _common_colocalisation_feature_logic(
-                    study_loci_to_annotate,
-                    colocalisation_method,
-                    colocalisation_metric,
-                    cls.feature_name,
-                    qtl_type,
-                    **feature_dependency,
-                ),
-                id_vars=("studyLocusId", "geneId"),
-                var_name="featureName",
-                value_name="featureValue",
-            ),
-            _schema=cls.get_schema(),
-        )
-
-
-class SQtlColocH4MaximumNeighbourhoodFeature(L2GFeature):
-    """Max H4 for each (study, locus) aggregating over all sQTLs."""
-
-    feature_dependency_type = [Colocalisation, StudyIndex]
-    feature_name = "sQtlColocH4MaximumNeighbourhood"
-
-    @classmethod
-    def compute(
-        cls: type[SQtlColocH4MaximumNeighbourhoodFeature],
-        study_loci_to_annotate: StudyLocus | L2GGoldStandard,
-        feature_dependency: dict[str, Any],
-    ) -> SQtlColocH4MaximumNeighbourhoodFeature:
-        """Computes the feature.
-
-        Args:
-            study_loci_to_annotate (StudyLocus | L2GGoldStandard): The dataset containing study loci that will be used for annotation
-            feature_dependency (dict[str, Any]): Dataset with the colocalisation results
-
-        Returns:
-            SQtlColocH4MaximumNeighbourhoodFeature: Feature dataset
-        """
-        colocalisation_method = "Coloc"
-        colocalisation_metric = "h4"
-        qtl_type = "sqtl"
-        return cls(
-            _df=convert_from_wide_to_long(
-                _common_neighbourhood_colocalisation_feature_logic(
-                    study_loci_to_annotate,
-                    colocalisation_method,
-                    colocalisation_metric,
-                    cls.feature_name,
-                    qtl_type,
-                    **feature_dependency,
-                ),
-                id_vars=("studyLocusId", "geneId"),
-                var_name="featureName",
-                value_name="featureValue",
-            ),
-            _schema=cls.get_schema(),
-        )
-
-
-class TuQtlColocH4MaximumFeature(L2GFeature):
-    """Max H4 for each (study, locus, gene) aggregating over all tuQTLs."""
-
-    feature_dependency_type = [Colocalisation, StudyIndex]
-    feature_name = "tuQtlColocH4Maximum"
-
-    @classmethod
-    def compute(
-        cls: type[TuQtlColocH4MaximumFeature],
-        study_loci_to_annotate: StudyLocus | L2GGoldStandard,
-        feature_dependency: dict[str, Any],
-    ) -> TuQtlColocH4MaximumFeature:
-        """Computes the feature.
-
-        Args:
-            study_loci_to_annotate (StudyLocus | L2GGoldStandard): The dataset containing study loci that will be used for annotation
-            feature_dependency (dict[str, Any]): Dataset with the colocalisation results
-
-        Returns:
-            TuQtlColocH4MaximumFeature: Feature dataset
-        """
-        colocalisation_method = "Coloc"
-        colocalisation_metric = "h4"
-        qtl_type = "tuqtl"
-        return cls(
-            _df=convert_from_wide_to_long(
-                _common_colocalisation_feature_logic(
-                    study_loci_to_annotate,
-                    colocalisation_method,
-                    colocalisation_metric,
-                    cls.feature_name,
-                    qtl_type,
-                    **feature_dependency,
-                ),
-                id_vars=("studyLocusId", "geneId"),
-                var_name="featureName",
-                value_name="featureValue",
-            ),
-            _schema=cls.get_schema(),
-        )
-
-
-class TuQtlColocH4MaximumNeighbourhoodFeature(L2GFeature):
-    """Max H4 for each (study, locus) aggregating over all tuQTLs."""
-
-    feature_dependency_type = [Colocalisation, StudyIndex]
-    feature_name = "tuQtlColocH4MaximumNeighbourhood"
-
-    @classmethod
-    def compute(
-        cls: type[TuQtlColocH4MaximumNeighbourhoodFeature],
-        study_loci_to_annotate: StudyLocus | L2GGoldStandard,
-        feature_dependency: dict[str, Any],
-    ) -> TuQtlColocH4MaximumNeighbourhoodFeature:
-        """Computes the feature.
-
-        Args:
-            study_loci_to_annotate (StudyLocus | L2GGoldStandard): The dataset containing study loci that will be used for annotation
-            feature_dependency (dict[str, Any]): Dataset with the colocalisation results
-
-        Returns:
-            TuQtlColocH4MaximumNeighbourhoodFeature: Feature dataset
-        """
-        colocalisation_method = "Coloc"
-        colocalisation_metric = "h4"
-        qtl_type = "tuqtl"
-        return cls(
-            _df=convert_from_wide_to_long(
-                _common_colocalisation_feature_logic(
-                    study_loci_to_annotate,
-                    colocalisation_method,
-                    colocalisation_metric,
-                    cls.feature_name,
-                    qtl_type,
-                    **feature_dependency,
-                ),
-                id_vars=("studyLocusId", "geneId"),
-                var_name="featureName",
-                value_name="featureValue",
-            ),
-            _schema=cls.get_schema(),
-        )
-
-
-def _common_distance_feature_logic(
-    study_loci_to_annotate: StudyLocus | L2GGoldStandard,
-    *,
-    variant_index: VariantIndex,
-    feature_name: str,
-    distance_type: str,
-    agg_expr: Column,
-) -> DataFrame:
-    """Computes the feature.
-
-    Args:
-        study_loci_to_annotate (StudyLocus | L2GGoldStandard): The dataset containing study loci that will be used for annotation
-        variant_index (VariantIndex): The dataset containing distance to gene information
-        feature_name (str): The name of the feature
-        distance_type (str): The type of distance to gene
-        agg_expr (Column): The expression that aggregate distances into a specific way to define the feature
-
-    Returns:
-            DataFrame: Feature dataset
-    """
-    distances_dataset = variant_index.get_distance_to_gene(distance_type=distance_type)
-    return (
-        study_loci_to_annotate.df.withColumn("variantInLocus", f.explode_outer("locus"))
-        .select(
-            "studyLocusId",
-            f.col("variantInLocus.variantId").alias("variantInLocusId"),
-            f.col("variantInLocus.posteriorProbability").alias(
-                "variantInLocusPosteriorProbability"
-            ),
-        )
-        .join(
-            distances_dataset.withColumnRenamed(
-                "variantId", "variantInLocusId"
-            ).withColumnRenamed("targetId", "geneId"),
-            on="variantInLocusId",
-            how="inner",
-        )
-        .withColumn(
-            "weightedDistance",
-            f.col(distance_type) * f.col("variantInLocusPosteriorProbability"),
-        )
-        .groupBy("studyLocusId", "geneId")
-        .agg(agg_expr.alias(feature_name))
-    )
-
-
-def _common_neighbourhood_distance_feature_logic(
-    study_loci_to_annotate: StudyLocus | L2GGoldStandard,
-    *,
-    variant_index: VariantIndex,
-    feature_name: str,
-    distance_type: str,
-    agg_expr: Column,
-) -> DataFrame:
-    """Calculate the neighbourhood distance feature.
-
-    Args:
-        study_loci_to_annotate (StudyLocus | L2GGoldStandard): The dataset containing study loci that will be used for annotation
-        variant_index (VariantIndex): The dataset containing distance to gene information
-        feature_name (str): The name of the feature
-        distance_type (str): The type of distance to gene
-        agg_expr (Column): The expression that aggregate distances into a specific way to define the feature
-
-    Returns:
-            DataFrame: Feature dataset
-    """
-    local_feature_name = feature_name.replace("Neighbourhood", "")
-    # First compute mean distances to a gene
-    local_min = _common_distance_feature_logic(
-        study_loci_to_annotate,
-        feature_name=local_feature_name,
-        distance_type=distance_type,
-        agg_expr=agg_expr,
-        variant_index=variant_index,
-    )
-    return (
-        # Then compute minimum distance in the vicinity (feature will be the same for any gene associated with a studyLocus)
-        local_min.withColumn(
-            "regional_minimum",
-            f.min(local_feature_name).over(Window.partitionBy("studyLocusId")),
-        )
-        .withColumn(feature_name, f.col("regional_minimum") - f.col(local_feature_name))
-        .drop("regional_minimum")
-    )
-
-
-class DistanceTssMeanFeature(L2GFeature):
-    """Average distance of all tagging variants to gene TSS."""
-
-    fill_na_value = 500_000
-    feature_dependency_type = VariantIndex
-    feature_name = "distanceTssMean"
-
-    @classmethod
-    def compute(
-        cls: type[DistanceTssMeanFeature],
-        study_loci_to_annotate: StudyLocus | L2GGoldStandard,
-        feature_dependency: dict[str, Any],
-    ) -> DistanceTssMeanFeature:
-        """Computes the feature.
-
-        Args:
-            study_loci_to_annotate (StudyLocus | L2GGoldStandard): The dataset containing study loci that will be used for annotation
-            feature_dependency (dict[str, Any]): Dataset that contains the distance information
-
-        Returns:
-            DistanceTssMeanFeature: Feature dataset
-        """
-        agg_expr = f.mean("weightedDistance")
-        distance_type = "distanceFromTss"
-        return cls(
-            _df=convert_from_wide_to_long(
-                _common_distance_feature_logic(
-                    study_loci_to_annotate,
-                    feature_name=cls.feature_name,
-                    distance_type=distance_type,
-                    agg_expr=agg_expr,
-                    **feature_dependency,
-                ),
-                id_vars=("studyLocusId", "geneId"),
-                var_name="featureName",
-                value_name="featureValue",
-            ),
-            _schema=cls.get_schema(),
-        )
-
-
-class DistanceTssMeanNeighbourhoodFeature(L2GFeature):
-    """Minimum mean distance to TSS for all genes in the vicinity of a studyLocus."""
-
-    fill_na_value = 500_000
-    feature_dependency_type = VariantIndex
-    feature_name = "distanceTssMeanNeighbourhood"
-
-    @classmethod
-    def compute(
-        cls: type[DistanceTssMeanNeighbourhoodFeature],
-        study_loci_to_annotate: StudyLocus | L2GGoldStandard,
-        feature_dependency: dict[str, Any],
-    ) -> DistanceTssMeanNeighbourhoodFeature:
-        """Computes the feature.
-
-        Args:
-            study_loci_to_annotate (StudyLocus | L2GGoldStandard): The dataset containing study loci that will be used for annotation
-            feature_dependency (dict[str, Any]): Dataset that contains the distance information
-
-        Returns:
-            DistanceTssMeanNeighbourhoodFeature: Feature dataset
-        """
-        agg_expr = f.mean("weightedDistance")
-        distance_type = "distanceFromTss"
-        return cls(
-            _df=convert_from_wide_to_long(
-                _common_neighbourhood_distance_feature_logic(
-                    study_loci_to_annotate,
-                    feature_name=cls.feature_name,
-                    distance_type=distance_type,
-                    agg_expr=agg_expr,
-                    **feature_dependency,
-                ),
-                id_vars=("studyLocusId", "geneId"),
-                var_name="featureName",
-                value_name="featureValue",
-            ),
-            _schema=cls.get_schema(),
-        )
-
-
-class DistanceTssMinimumFeature(L2GFeature):
-    """Minimum distance of all tagging variants to gene TSS."""
-
-    fill_na_value = 500_000
-    feature_dependency_type = VariantIndex
-    feature_name = "distanceTssMinimum"
-
-    @classmethod
-    def compute(
-        cls: type[DistanceTssMinimumFeature],
-        study_loci_to_annotate: StudyLocus | L2GGoldStandard,
-        feature_dependency: dict[str, Any],
-    ) -> DistanceTssMinimumFeature:
-        """Computes the feature.
-
-        Args:
-            study_loci_to_annotate (StudyLocus | L2GGoldStandard): The dataset containing study loci that will be used for annotation
-            feature_dependency (dict[str, Any]): Dataset that contains the distance information
-
-        Returns:
-            DistanceTssMinimumFeature: Feature dataset
-        """
-        agg_expr = f.mean("weightedDistance")
-        distance_type = "distanceFromTss"
-        return cls(
-            _df=convert_from_wide_to_long(
-                _common_distance_feature_logic(
-                    study_loci_to_annotate,
-                    feature_name=cls.feature_name,
-                    distance_type=distance_type,
-                    agg_expr=agg_expr,
-                    **feature_dependency,
-                ),
-                id_vars=("studyLocusId", "geneId"),
-                var_name="featureName",
-                value_name="featureValue",
-            ),
-            _schema=cls.get_schema(),
-        )
-
-
-class DistanceTssMinimumNeighbourhoodFeature(L2GFeature):
-    """Minimum minimum distance to TSS for all genes in the vicinity of a studyLocus."""
-
-    fill_na_value = 500_000
-    feature_dependency_type = VariantIndex
-    feature_name = "distanceTssMinimumNeighbourhood"
-
-    @classmethod
-    def compute(
-        cls: type[DistanceTssMinimumNeighbourhoodFeature],
-        study_loci_to_annotate: StudyLocus | L2GGoldStandard,
-        feature_dependency: dict[str, Any],
-    ) -> DistanceTssMinimumNeighbourhoodFeature:
-        """Computes the feature.
-
-        Args:
-            study_loci_to_annotate (StudyLocus | L2GGoldStandard): The dataset containing study loci that will be used for annotation
-            feature_dependency (dict[str, Any]): Dataset that contains the distance information
-
-        Returns:
-            DistanceTssMinimumNeighbourhoodFeature: Feature dataset
-        """
-        agg_expr = f.min("weightedDistance")
-        distance_type = "distanceFromTss"
-        return cls(
-            _df=convert_from_wide_to_long(
-                _common_neighbourhood_distance_feature_logic(
-                    study_loci_to_annotate,
-                    feature_name=cls.feature_name,
-                    distance_type=distance_type,
-                    agg_expr=agg_expr,
-                    **feature_dependency,
-                ),
-                id_vars=("studyLocusId", "geneId"),
-                var_name="featureName",
-                value_name="featureValue",
-            ),
-            _schema=cls.get_schema(),
-        )
-
-
-class DistanceFootprintMeanFeature(L2GFeature):
-    """Average distance of all tagging variants to the footprint of a gene."""
-
-    fill_na_value = 500_000
-    feature_dependency_type = VariantIndex
-    feature_name = "distanceFootprintMean"
-
-    @classmethod
-    def compute(
-        cls: type[DistanceFootprintMeanFeature],
-        study_loci_to_annotate: StudyLocus | L2GGoldStandard,
-        feature_dependency: dict[str, Any],
-    ) -> DistanceFootprintMeanFeature:
-        """Computes the feature.
-
-        Args:
-            study_loci_to_annotate (StudyLocus | L2GGoldStandard): The dataset containing study loci that will be used for annotation
-            feature_dependency (dict[str, Any]): Dataset that contains the distance information
-
-        Returns:
-            DistanceFootprintMeanFeature: Feature dataset
-        """
-        agg_expr = f.mean("weightedDistance")
-        distance_type = "distanceFromFootprint"
-        return cls(
-            _df=convert_from_wide_to_long(
-                _common_distance_feature_logic(
-                    study_loci_to_annotate,
-                    feature_name=cls.feature_name,
-                    distance_type=distance_type,
-                    agg_expr=agg_expr,
-                    **feature_dependency,
-                ),
-                id_vars=("studyLocusId", "geneId"),
-                var_name="featureName",
-                value_name="featureValue",
-            ),
-            _schema=cls.get_schema(),
-        )
-
-
-class DistanceFootprintMeanNeighbourhoodFeature(L2GFeature):
-    """Minimum mean distance to footprint for all genes in the vicinity of a studyLocus."""
-
-    fill_na_value = 500_000
-    feature_dependency_type = VariantIndex
-    feature_name = "distanceFootprintMeanNeighbourhood"
-
-    @classmethod
-    def compute(
-        cls: type[DistanceFootprintMeanNeighbourhoodFeature],
-        study_loci_to_annotate: StudyLocus | L2GGoldStandard,
-        feature_dependency: dict[str, Any],
-    ) -> DistanceFootprintMeanNeighbourhoodFeature:
-        """Computes the feature.
-
-        Args:
-            study_loci_to_annotate (StudyLocus | L2GGoldStandard): The dataset containing study loci that will be used for annotation
-            feature_dependency (dict[str, Any]): Dataset that contains the distance information
-
-        Returns:
-            DistanceFootprintMeanNeighbourhoodFeature: Feature dataset
-        """
-        agg_expr = f.mean("weightedDistance")
-        distance_type = "distanceFromFootprint"
-        return cls(
-            _df=convert_from_wide_to_long(
-                _common_neighbourhood_distance_feature_logic(
-                    study_loci_to_annotate,
-                    feature_name=cls.feature_name,
-                    distance_type=distance_type,
-                    agg_expr=agg_expr,
-                    **feature_dependency,
-                ),
-                id_vars=("studyLocusId", "geneId"),
-                var_name="featureName",
-                value_name="featureValue",
-            ),
-            _schema=cls.get_schema(),
-        )
-
-
-class DistanceFootprintMinimumFeature(L2GFeature):
-    """Minimum distance of all tagging variants to the footprint of a gene."""
-
-    fill_na_value = 500_000
-    feature_dependency_type = VariantIndex
-    feature_name = "DistanceFootprintMinimum"
-
-    @classmethod
-    def compute(
-        cls: type[DistanceFootprintMinimumFeature],
-        study_loci_to_annotate: StudyLocus | L2GGoldStandard,
-        feature_dependency: dict[str, Any],
-    ) -> DistanceFootprintMinimumFeature:
-        """Computes the feature.
-
-        Args:
-            study_loci_to_annotate (StudyLocus | L2GGoldStandard): The dataset containing study loci that will be used for annotation
-            feature_dependency (dict[str, Any]): Dataset that contains the distance information
-
-        Returns:
-            DistanceFootprintMinimumFeature: Feature dataset
-        """
-        agg_expr = f.mean("weightedDistance")
-        distance_type = "distanceFromFootprint"
-        return cls(
-            _df=convert_from_wide_to_long(
-                _common_distance_feature_logic(
-                    study_loci_to_annotate,
-                    feature_name=cls.feature_name,
-                    distance_type=distance_type,
-                    agg_expr=agg_expr,
-                    **feature_dependency,
-                ),
-                id_vars=("studyLocusId", "geneId"),
-                var_name="featureName",
-                value_name="featureValue",
-            ),
-            _schema=cls.get_schema(),
-        )
-
-
-class DistanceFootprintMinimumNeighbourhoodFeature(L2GFeature):
-    """Minimum minimum distance to footprint for all genes in the vicinity of a studyLocus."""
-
-    fill_na_value = 500_000
-    feature_dependency_type = VariantIndex
-    feature_name = "distanceFootprintMinimumNeighbourhood"
-
-    @classmethod
-    def compute(
-        cls: type[DistanceFootprintMinimumNeighbourhoodFeature],
-        study_loci_to_annotate: StudyLocus | L2GGoldStandard,
-        feature_dependency: dict[str, Any],
-    ) -> DistanceFootprintMinimumNeighbourhoodFeature:
-        """Computes the feature.
-
-        Args:
-            study_loci_to_annotate (StudyLocus | L2GGoldStandard): The dataset containing study loci that will be used for annotation
-            feature_dependency (dict[str, Any]): Dataset that contains the distance information
-
-        Returns:
-            DistanceFootprintMinimumNeighbourhoodFeature: Feature dataset
-        """
-        agg_expr = f.min("weightedDistance")
-        distance_type = "distanceFromFootprint"
-        return cls(
-            _df=convert_from_wide_to_long(
-                _common_neighbourhood_distance_feature_logic(
-                    study_loci_to_annotate,
-                    feature_name=cls.feature_name,
-                    distance_type=distance_type,
-                    agg_expr=agg_expr,
-                    **feature_dependency,
-                ),
-                id_vars=("studyLocusId", "geneId"),
-                var_name="featureName",
-                value_name="featureValue",
-            ),
-            _schema=cls.get_schema(),
-        )
-
-
-=======
->>>>>>> d3498b4d
 class FeatureFactory:
     """Factory class for creating features."""
 
