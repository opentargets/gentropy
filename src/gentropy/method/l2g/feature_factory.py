"""Factory that computes features based on an input list."""

from __future__ import annotations

from typing import Any, Iterator, Mapping

from gentropy.dataset.l2g_features.colocalisation import (
    EQtlColocClppMaximumFeature,
    EQtlColocClppMaximumNeighbourhoodFeature,
    EQtlColocH4MaximumFeature,
    EQtlColocH4MaximumNeighbourhoodFeature,
    PQtlColocClppMaximumFeature,
    PQtlColocClppMaximumNeighbourhoodFeature,
    PQtlColocH4MaximumFeature,
    PQtlColocH4MaximumNeighbourhoodFeature,
    SQtlColocClppMaximumFeature,
    SQtlColocClppMaximumNeighbourhoodFeature,
    SQtlColocH4MaximumFeature,
    SQtlColocH4MaximumNeighbourhoodFeature,
    TuQtlColocClppMaximumFeature,
    TuQtlColocClppMaximumNeighbourhoodFeature,
    TuQtlColocH4MaximumFeature,
    TuQtlColocH4MaximumNeighbourhoodFeature,
)
from gentropy.dataset.l2g_features.distance import (
    DistanceFootprintMeanFeature,
    DistanceFootprintMeanNeighbourhoodFeature,
    DistanceSentinelFootprintFeature,
    DistanceSentinelFootprintNeighbourhoodFeature,
    DistanceSentinelTssFeature,
    DistanceSentinelTssNeighbourhoodFeature,
    DistanceTssMeanFeature,
    DistanceTssMeanNeighbourhoodFeature,
)
from gentropy.dataset.l2g_features.intervals import (
    PchicMeanFeature,
    PchicMeanNeighbourhoodFeature,
)
from gentropy.dataset.l2g_features.l2g_feature import L2GFeature
from gentropy.dataset.l2g_features.vep import (
    VepMaximumFeature,
    VepMaximumNeighbourhoodFeature,
    VepMeanFeature,
    VepMeanNeighbourhoodFeature,
)
from gentropy.dataset.l2g_gold_standard import L2GGoldStandard
from gentropy.dataset.study_locus import StudyLocus


class L2GFeatureInputLoader:
    """Loads all input datasets required for the L2GFeature dataset."""

    def __init__(
        self,
        **kwargs: Any,
    ) -> None:
        """Initializes L2GFeatureInputLoader with the provided inputs and returns loaded dependencies as a dictionary.

        Args:
            **kwargs (Any): keyword arguments with the name of the dependency and the dependency itself.
        """
        self.input_dependencies = {k: v for k, v in kwargs.items() if v is not None}

    def get_dependency_by_type(
        self, dependency_type: list[Any] | Any
    ) -> dict[str, Any]:
        """Returns the dependency that matches the provided type.

        Args:
            dependency_type (list[Any] | Any): type(s) of the dependency to return.

        Returns:
            dict[str, Any]: dictionary of dependenci(es) that match the provided type(s).
        """
        if not isinstance(dependency_type, list):
            dependency_type = [dependency_type]
        return {
            k: v
            for k, v in self.input_dependencies.items()
            if isinstance(v, tuple(dependency_type))
        }

    def __iter__(self) -> Iterator[tuple[str, Any]]:
        """Make the class iterable, returning an iterator over key-value pairs.

        Returns:
            Iterator[tuple[str, Any]]: iterator over the dictionary's key-value pairs.
        """
        return iter(self.input_dependencies.items())

    def __repr__(self) -> str:
        """Return a string representation of the input dependencies.

        Useful for understanding the loader content without having to print the object attribute.

        Returns:
            str: string representation of the input dependencies.
        """
        return repr(self.input_dependencies)


class FeatureFactory:
    """Factory class for creating features."""

    feature_mapper: Mapping[str, type[L2GFeature]] = {
        "distanceSentinelTss": DistanceSentinelTssFeature,
        "distanceSentinelTssNeighbourhood": DistanceSentinelTssNeighbourhoodFeature,
        "distanceSentinelFootprint": DistanceSentinelFootprintFeature,
        "distanceSentinelFootprintNeighbourhood": DistanceSentinelFootprintNeighbourhoodFeature,
        "distanceTssMean": DistanceTssMeanFeature,
        "distanceTssMeanNeighbourhood": DistanceTssMeanNeighbourhoodFeature,
        "distanceFootprintMean": DistanceFootprintMeanFeature,
        "distanceFootprintMeanNeighbourhood": DistanceFootprintMeanNeighbourhoodFeature,
        "eQtlColocClppMaximum": EQtlColocClppMaximumFeature,
        "eQtlColocClppMaximumNeighbourhood": EQtlColocClppMaximumNeighbourhoodFeature,
        "pQtlColocClppMaximum": PQtlColocClppMaximumFeature,
        "pQtlColocClppMaximumNeighbourhood": PQtlColocClppMaximumNeighbourhoodFeature,
        "sQtlColocClppMaximum": SQtlColocClppMaximumFeature,
        "sQtlColocClppMaximumNeighbourhood": SQtlColocClppMaximumNeighbourhoodFeature,
        "tuQtlColocClppMaximum": TuQtlColocClppMaximumFeature,
        "tuQtlColocClppMaximumNeighbourhood": TuQtlColocClppMaximumNeighbourhoodFeature,
        "eQtlColocH4Maximum": EQtlColocH4MaximumFeature,
        "eQtlColocH4MaximumNeighbourhood": EQtlColocH4MaximumNeighbourhoodFeature,
        "pQtlColocH4Maximum": PQtlColocH4MaximumFeature,
        "pQtlColocH4MaximumNeighbourhood": PQtlColocH4MaximumNeighbourhoodFeature,
        "sQtlColocH4Maximum": SQtlColocH4MaximumFeature,
        "sQtlColocH4MaximumNeighbourhood": SQtlColocH4MaximumNeighbourhoodFeature,
        "tuQtlColocH4Maximum": TuQtlColocH4MaximumFeature,
        "tuQtlColocH4MaximumNeighbourhood": TuQtlColocH4MaximumNeighbourhoodFeature,
<<<<<<< HEAD
        "pchicMean": PchicMeanFeature,
        "pchicMeanNeighbourhood": PchicMeanNeighbourhoodFeature,
=======
        "vepMean": VepMeanFeature,
        "vepMeanNeighbourhood": VepMeanNeighbourhoodFeature,
        "vepMaximum": VepMaximumFeature,
        "vepMaximumNeighbourhood": VepMaximumNeighbourhoodFeature,
>>>>>>> 99b1d3c0
    }

    def __init__(
        self: FeatureFactory,
        study_loci_to_annotate: StudyLocus | L2GGoldStandard,
        features_list: list[str],
    ) -> None:
        """Initializes the factory.

        Args:
            study_loci_to_annotate (StudyLocus | L2GGoldStandard): The dataset containing study loci that will be used for annotation
            features_list (list[str]): list of features to compute.
        """
        self.study_loci_to_annotate = study_loci_to_annotate
        self.features_list = features_list

    def generate_features(
        self: FeatureFactory,
        features_input_loader: L2GFeatureInputLoader,
    ) -> list[L2GFeature]:
        """Generates a feature matrix by reading an object with instructions on how to create the features.

        Args:
            features_input_loader (L2GFeatureInputLoader): object with required features dependencies.

        Returns:
            list[L2GFeature]: list of computed features.

        Raises:
            ValueError: If feature not found.
        """
        computed_features = []
        for feature in self.features_list:
            if feature in self.feature_mapper:
                computed_features.append(
                    self.compute_feature(feature, features_input_loader)
                )
            else:
                raise ValueError(f"Feature {feature} not found.")
        return computed_features

    def compute_feature(
        self: FeatureFactory,
        feature_name: str,
        features_input_loader: L2GFeatureInputLoader,
    ) -> L2GFeature:
        """Instantiates feature class.

        Args:
            feature_name (str): name of the feature
            features_input_loader (L2GFeatureInputLoader): Object that contais features input.

        Returns:
            L2GFeature: instantiated feature object
        """
        # Extract feature class and dependency type
        feature_cls = self.feature_mapper[feature_name]
        feature_dependency_type = feature_cls.feature_dependency_type
        return feature_cls.compute(
            study_loci_to_annotate=self.study_loci_to_annotate,
            feature_dependency=features_input_loader.get_dependency_by_type(
                feature_dependency_type
            ),
        )<|MERGE_RESOLUTION|>--- conflicted
+++ resolved
@@ -127,15 +127,12 @@
         "sQtlColocH4MaximumNeighbourhood": SQtlColocH4MaximumNeighbourhoodFeature,
         "tuQtlColocH4Maximum": TuQtlColocH4MaximumFeature,
         "tuQtlColocH4MaximumNeighbourhood": TuQtlColocH4MaximumNeighbourhoodFeature,
-<<<<<<< HEAD
-        "pchicMean": PchicMeanFeature,
-        "pchicMeanNeighbourhood": PchicMeanNeighbourhoodFeature,
-=======
         "vepMean": VepMeanFeature,
         "vepMeanNeighbourhood": VepMeanNeighbourhoodFeature,
         "vepMaximum": VepMaximumFeature,
         "vepMaximumNeighbourhood": VepMaximumNeighbourhoodFeature,
->>>>>>> 99b1d3c0
+        "pchicMean": PchicMeanFeature,
+        "pchicMeanNeighbourhood": PchicMeanNeighbourhoodFeature,
     }
 
     def __init__(
