"""Utilities to train and apply the Locus to Gene classifier."""

from __future__ import annotations

import os
from dataclasses import dataclass
from typing import TYPE_CHECKING, Any

import matplotlib.pyplot as plt
import numpy as np
import pandas as pd
import shap
from sklearn.base import clone
from sklearn.metrics import (
    accuracy_score,
    average_precision_score,
    f1_score,
    precision_score,
    recall_score,
    roc_auc_score,
)
from sklearn.model_selection import train_test_split
from wandb.data_types import Image
from wandb.errors.term import termlog as wandb_termlog
from wandb.sdk.wandb_init import init as wandb_init
from wandb.sdk.wandb_setup import _setup
from wandb.sdk.wandb_sweep import sweep as wandb_sweep
from wandb.sklearn import plot_classifier
from wandb.wandb_agent import agent as wandb_agent

from gentropy.dataset.l2g_feature_matrix import L2GFeatureMatrix
from gentropy.method.l2g.model import LocusToGeneModel

if TYPE_CHECKING:
    from matplotlib.axes._axes import Axes
    from shap._explanation import Explanation
    from wandb.sdk.wandb_run import Run
import logging


def reset_wandb_env() -> None:
    """Reset Wandb environment variables except for project, entity and API key.

    This is necessary to log multiple runs in the same sweep without overwriting. More context here: https://github.com/wandb/wandb/issues/5119
    """
    exclude = {
        "WANDB_PROJECT",
        "WANDB_ENTITY",
        "WANDB_API_KEY",
    }
    for key in list(os.environ.keys()):
        if key.startswith("WANDB_") and key not in exclude:
            del os.environ[key]


@dataclass
class LocusToGeneTrainer:
    """Modelling of what is the most likely causal gene associated with a given locus."""

    model: LocusToGeneModel
    feature_matrix: L2GFeatureMatrix

    # Initialise vars
    features_list: list[str] | None = None
    train_df: pd.DataFrame | None = None
    test_df: pd.DataFrame | None = None
    x_train: np.ndarray | None = None
    y_train: np.ndarray | None = None
    x_test: np.ndarray | None = None
    y_test: np.ndarray | None = None
    run: Run | None = None
    wandb_l2g_project_name: str = "gentropy-locus-to-gene"

    def __post_init__(self) -> None:
        """Set default features_list to feature_matrix's features_list if not provided."""
        self.features_list = (
            self.feature_matrix.features_list
            if self.features_list is None
            else self.features_list
        )

    def fit(
        self: LocusToGeneTrainer,
    ) -> LocusToGeneModel:
        """Fit the pipeline to the feature matrix dataframe.

        Returns:
            LocusToGeneModel: Fitted model

        Raises:
            ValueError: Train data not set, nothing to fit.
            AssertionError: If x_train or y_train are empty matrices
        """
        if (
            self.x_train is not None
            and self.y_train is not None
            and self.features_list is not None
        ):
            assert (
                self.x_train.size != 0 and self.y_train.size != 0
            ), "Train data not set, nothing to fit."
            fitted_model = self.model.model.fit(X=self.x_train, y=self.y_train)
            self.model = LocusToGeneModel(
                model=fitted_model,
                hyperparameters=fitted_model.get_params(),
                training_data=self.feature_matrix,
                features_list=self.features_list,
            )
            return self.model
        raise ValueError("Train data not set, nothing to fit.")

    def _get_shap_explanation(
        self: LocusToGeneTrainer,
        model: LocusToGeneModel,
    ) -> Explanation:
        """Get the SHAP values for the given model and data. We sample the full X matrix (without the labels) to interpret their shap values.

        Args:
            model (LocusToGeneModel): Model to explain.

        Returns:
                Explanation: SHAP values for the given model and data.

        Raises:
            ValueError: Train data not set, cannot get SHAP values.
            Exception: (ExplanationError) When the additivity check fails.
        """
        if self.x_train is not None and self.x_test is not None:
            training_data = pd.DataFrame(
                np.vstack((self.x_train, self.x_test)),
                columns=self.features_list,
            )
            explainer = shap.TreeExplainer(
                model.model,
                data=training_data,
                feature_perturbation="interventional",
                model_output="probability",
            )
            try:
                return explainer(training_data.sample(n=1_000))
            except Exception as e:
                if "Additivity check failed in TreeExplainer" in repr(e):
                    return explainer(
                        training_data.sample(n=1_000), check_additivity=False
                    )
                else:
                    raise

        raise ValueError("Train data not set.")

    def log_plot_image_to_wandb(
        self: LocusToGeneTrainer, title: str, plot: Axes
    ) -> None:
        """Accepts a plot object, and saves the fig to PNG to then log it in W&B.

        Args:
            title (str): Title of the plot.
            plot (Axes): Shap plot to log.

        Raises:
            ValueError: Run not set, cannot log to W&B.
        """
        if self.run is None:
            raise ValueError("Run not set, cannot log to W&B.")
        if not plot:
            # Scatter plot returns none, so we need to handle this case
            plt.savefig("tmp.png", bbox_inches="tight")
        else:
            plot.figure.savefig("tmp.png", bbox_inches="tight")
        self.run.log({title: Image("tmp.png")})
        plt.close()
        os.remove("tmp.png")

    def log_to_wandb(
        self: LocusToGeneTrainer,
        wandb_run_name: str,
    ) -> None:
        """Log evaluation results and feature importance to W&B to compare between different L2G runs.

        Dashboard is available at https://wandb.ai/open-targets/gentropy-locus-to-gene?nw=nwuseropentargets
        Credentials to access W&B are available at the OT central login sheet.

        Args:
            wandb_run_name (str): Name of the W&B run

        Raises:
            RuntimeError: If dependencies are not available.
            AssertionError: If x_train or y_train are empty matrices
        """
        if (
            self.x_train is None
            or self.x_test is None
            or self.y_train is None
            or self.y_test is None
            or self.features_list is None
        ):
            raise RuntimeError("Train data not set, we cannot log to W&B.")
        assert (
            self.x_train.size != 0 and self.y_train.size != 0
        ), "Train data not set, nothing to evaluate."
        fitted_classifier = self.model.model
        y_predicted = fitted_classifier.predict(self.x_test)
        y_probas = fitted_classifier.predict_proba(self.x_test)
        self.run = wandb_init(
            project=self.wandb_l2g_project_name,
            name=wandb_run_name,
            config=fitted_classifier.get_params(),
        )
        # Track classification plots
        plot_classifier(
            self.model.model,
            self.x_train,
            self.x_test,
            self.y_train,
            self.y_test,
            y_predicted,
            y_probas,
            labels=list(self.model.label_encoder.values()),
            model_name="L2G-classifier",
            feature_names=self.features_list,
            is_binary=True,
        )
        # Track evaluation metrics
        metrics = self.evaluate(
            y_true=self.y_test, y_pred=y_predicted, y_pred_proba=y_probas
        )
        self.run.log(metrics)
        # Log feature missingness
        self.run.log(
            {
                "missingnessRates": self.feature_matrix.calculate_feature_missingness_rate()
            }
        )
        # Plot marginal contribution of each feature
        explanation = self._get_shap_explanation(self.model)
        self.log_plot_image_to_wandb(
            "Feature Contribution",
            shap.plots.bar(
                explanation, max_display=len(self.features_list), show=False
            ),
        )
        self.log_plot_image_to_wandb(
            "Beeswarm Plot",
            shap.plots.beeswarm(
                explanation, max_display=len(self.features_list), show=False
            ),
        )
        # Plot correlation between feature values and their importance
        for feature in self.features_list:
            self.log_plot_image_to_wandb(
                f"Effect of {feature} on the predictions",
                shap.plots.scatter(
                    explanation[:, feature],
                    show=False,
                ),
            )
        wandb_termlog("Logged Shapley contributions.")
        self.run.finish()

    def log_to_terminal(
        self: LocusToGeneTrainer, eval_id: str, metrics: dict[str, Any]
    ) -> None:
        """Log metrics to terminal.

        Args:
            eval_id (str): Name of the evaluation set
            metrics (dict[str, Any]): Model metrics
        """
        for metric, value in metrics.items():
            logging.info("(%s) %s: %s", eval_id, metric, value)

    def train(
        self: LocusToGeneTrainer,
        wandb_run_name: str | None = None,
        test_size: float = 0.15,
        cross_validate: bool = True,
        n_splits: int = 5,
        hyperparameter_grid: dict[str, Any] | None = None,
    ) -> LocusToGeneModel:
        """Train the Locus to Gene model.

        If cross_validation is set to True, we implement the following strategy:
            1. Create held-out test set
            2. Perform cross-validation on training set
            3. Train final model on full training set
            4. Evaluate once on test set

        Args:
            wandb_run_name (str | None): Name of the W&B run. Unless this is provided, the model will not be logged to W&B.
            test_size (float): Proportion of the test set
            cross_validate (bool): Whether to run cross-validation. Defaults to True.
            n_splits(int): Number of folds the data is splitted in. The model is trained and evaluated `k - 1` times. Defaults to 5.
            hyperparameter_grid (dict[str, Any] | None): Hyperparameter grid to sweep over. Defaults to None.

        Returns:
            LocusToGeneModel: Fitted model
        """
        # Create held-out test set using hierarchical splitting
        self.train_df, self.test_df = self.feature_matrix.generate_train_test_split(
            test_size=test_size,
            verbose=True,
            label_encoder=self.model.label_encoder,
            label_col=self.feature_matrix.label_col,
        )
        self.x_train = self.train_df[self.features_list].apply(pd.to_numeric).values
        self.y_train = (
            self.train_df[self.feature_matrix.label_col].apply(pd.to_numeric).values
        )
        self.x_test = self.test_df[self.features_list].apply(pd.to_numeric).values
        self.y_test = (
            self.test_df[self.feature_matrix.label_col].apply(pd.to_numeric).values
        )

        # Cross-validation
        if cross_validate:
            wandb_run_name = f"{wandb_run_name}-cv" if wandb_run_name else None
            self.cross_validate(
                wandb_run_name=wandb_run_name,
                parameter_grid=hyperparameter_grid,
                n_splits=n_splits,
            )

        # Train final model on full training set
        self.fit()

        # Evaluate once on hold out test set
        if wandb_run_name:
            wandb_run_name = f"{wandb_run_name}-holdout"
            self.log_to_wandb(wandb_run_name)
        else:
            self.log_to_terminal(
                eval_id="Hold-out",
                metrics=self.evaluate(
                    y_true=self.y_test,
                    y_pred=self.model.model.predict(self.x_test),
                    y_pred_proba=self.model.model.predict_proba(self.x_test),
                ),
            )

        return self.model

    def cross_validate(
        self: LocusToGeneTrainer,
        wandb_run_name: str | None = None,
        parameter_grid: dict[str, Any] | None = None,
        n_splits: int = 5,
        random_state: int = 42,
    ) -> None:
        """Log results of cross validation and hyperparameter tuning with W&B Sweeps. Metrics for every combination of hyperparameters will be logged to W&B for comparison.

        Args:
            wandb_run_name (str | None): Name of the W&B run. Unless this is provided, the model will not be logged to W&B.
            parameter_grid (dict[str, Any] | None): Dictionary containing the hyperparameters to sweep over. The keys are the hyperparameter names, and the values are dictionaries containing the values to sweep over.
            n_splits (int): Number of folds the data is splitted in. The model is trained and evaluated `k - 1` times. Defaults to 5.
            random_state (int): Random seed for reproducibility. Defaults to 42.
        """
        # If no grid is provided, use default ones set in the model
        parameter_grid = parameter_grid or {
            param: {"values": [value]}
            for param, value in self.model.hyperparameters.items()
        }

        def cross_validate_single_fold(
            fold_index: int,
            fold_train_df: pd.DataFrame,
            fold_val_df: pd.DataFrame,
            sweep_id: str | None,
            sweep_run_name: str | None,
            config: dict[str, Any] | None,
        ) -> None:
            """Run cross-validation for a single fold.

            Args:
                fold_index (int): Index of the fold
                fold_train_df (pd.DataFrame): Training data for the fold
                fold_val_df (pd.DataFrame): Validation data for the fold
                sweep_id (str | None): ID of the sweep, if logging to W&B is enabled
                sweep_run_name (str | None): Name of the sweep run, if logging to W&B is enabled
                config (dict[str, Any] | None): Configuration from the sweep, if logging to W&B is enabled
            """
            reset_wandb_env()

            x_fold_train, x_fold_val = (
                fold_train_df[self.features_list].values,
                fold_val_df[self.features_list].values,
            )
            y_fold_train, y_fold_val = (
                fold_train_df[self.feature_matrix.label_col].values,
                fold_val_df[self.feature_matrix.label_col].values,
            )

            fold_model = clone(self.model.model)
            fold_model.fit(x_fold_train, y_fold_train)
            y_pred_proba = fold_model.predict_proba(x_fold_val)
            y_pred = fold_model.predict(x_fold_val)

            # Log metrics
            metrics = self.evaluate(
                y_true=y_fold_val, y_pred=y_pred, y_pred_proba=y_pred_proba
            )
            if sweep_id and sweep_run_name and config:
                fold_model.set_params(**config)
                # Initialize a new run for this fold
                os.environ["WANDB_SWEEP_ID"] = sweep_id
                run = wandb_init(
                    project=self.wandb_l2g_project_name,
                    name=sweep_run_name,
                    config=config,
                    group=sweep_run_name,
                    job_type="fold",
                    reinit=True,
                )
                run.log(metrics)
                wandb_termlog(f"Logged metrics for fold {fold_index}.")
                run.finish()
            else:
                self.log_to_terminal(eval_id=f"Fold {fold_index}", metrics=metrics)

        def run_all_folds() -> None:
            """Run cross-validation for all folds."""
            # Initialise vars
            sweep_run = None
            sweep_id = None
            sweep_url = None
            sweep_group_url = None
            config = None
            if wandb_run_name:
                # Initialize the sweep run and get metadata
                sweep_run = wandb_init(name=wandb_run_name)
                sweep_id = sweep_run.sweep_id
                sweep_url = sweep_run.get_sweep_url()
                sweep_group_url = f"{sweep_run.get_project_url()}/groups/{sweep_id}"
                sweep_run.notes = sweep_group_url
                sweep_run.save()
                config = dict(sweep_run.config)

                # Reset wandb setup to ensure clean state
                _setup(_reset=True)

                wandb_termlog(f"Sweep URL: {sweep_url}")
                wandb_termlog(f"Sweep Group URL: {sweep_group_url}")

            # Split training data hierarchically for this fold and run all folds
            for fold_index in range(n_splits):
                fold_seed = random_state + fold_index
                fold_train_df, fold_val_df = LocusToGeneTrainer.hierarchical_split(
                    self.train_df,
                    verbose=False,
                    random_state=fold_seed,
                )
                cross_validate_single_fold(
                    fold_index=fold_index + 1,
                    fold_train_df=fold_train_df,
                    fold_val_df=fold_val_df,
                    sweep_id=sweep_id,
                    sweep_run_name=f"{wandb_run_name}-fold{fold_index + 1}"
                    if wandb_run_name
                    else None,
                    config=config if config else None,
                )

        if wandb_run_name:
            # Evaluate with cross validation in a W&B Sweep
            sweep_config = {
                "method": "grid",
                "name": wandb_run_name,
                "metric": {"name": "areaUnderROC", "goal": "maximize"},
                "parameters": parameter_grid,
            }
            sweep_id = wandb_sweep(sweep_config, project=self.wandb_l2g_project_name)
            wandb_agent(sweep_id, run_all_folds)
        else:
            # Evaluate with cross validation to the terminal
            run_all_folds()

    @staticmethod
    def evaluate(
        y_true: np.ndarray,
        y_pred: np.ndarray,
        y_pred_proba: np.ndarray,
    ) -> dict[str, float]:
        """Evaluate the model on a test set.

        Args:
            y_true (np.ndarray): True labels
            y_pred (np.ndarray): Predicted labels
            y_pred_proba (np.ndarray): Predicted probabilities for the positive class

        Returns:
            dict[str, float]: Dictionary of evaluation metrics
        """
        return {
            "areaUnderROC": roc_auc_score(
                y_true, y_pred_proba[:, 1], average="weighted"
            ),
            "accuracy": accuracy_score(y_true, y_pred),
            "weightedPrecision": precision_score(y_true, y_pred, average="weighted"),
            "averagePrecision": average_precision_score(
                y_true, y_pred, average="weighted"
            ),
            "weightedRecall": recall_score(y_true, y_pred, average="weighted"),
            "f1": f1_score(y_true, y_pred, average="weighted"),
        }

    @staticmethod
    def hierarchical_split(
        data_df: pd.DataFrame,
        test_size: float = 0.15,
        verbose: bool = True,
        random_state: int = 42,
    ) -> tuple[pd.DataFrame, pd.DataFrame]:
        """Implements hierarchical splitting strategy to prevent data leakage.

        Strategy:
        1. Split positives by geneId groups
        2. Further split by studyLocusId within each gene group
        3. Augment splits with corresponding negatives based on studyLocusId

        Args:
            data_df (pd.DataFrame): Input dataframe with goldStandardSet column (1=positive, 0=negative)
            test_size (float): Proportion of data for test set. Defaults to 0.15
            verbose (bool): Print splitting statistics
            random_state (int): Random seed for reproducibility. Defaults to 42

        Returns:
            tuple[pd.DataFrame, pd.DataFrame]: Training and test dataframes
        """
        positives = data_df[data_df["goldStandardSet"] == 1].copy()
        negatives = data_df[data_df["goldStandardSet"] == 0].copy()

        # 1: Group positives by geneId and split genes between train/test by prioritising larger groups
        gene_groups = positives.groupby("geneId").size().reset_index(name="count")
        gene_groups = gene_groups.sort_values("count", ascending=False)

        genes_train, genes_test = train_test_split(
            gene_groups["geneId"].tolist(),
            test_size=test_size,
            shuffle=True,
            random_state=random_state,
        )

        # 2: Split by studyLocusId within each gene group
        train_study_loci = set()
        test_study_loci = set()
        train_gene_positives = positives[positives["geneId"].isin(genes_train)]
        train_study_loci.update(train_gene_positives["studyLocusId"].unique())

        test_gene_positives = positives[positives["geneId"].isin(genes_test)]
        test_study_loci.update(test_gene_positives["studyLocusId"].unique())

<<<<<<< HEAD
        # If we have overlapping loci, we assign them to train set
=======
        # If we have overlapping loci, we assign them to train set after controlling that the overlap is not too large
>>>>>>> 8ea8228e
        overlapping_loci = train_study_loci.intersection(test_study_loci)
        if overlapping_loci:
            test_study_loci = test_study_loci - overlapping_loci
            test_gene_positives = test_gene_positives[
                ~test_gene_positives["studyLocusId"].isin(overlapping_loci)
            ]
<<<<<<< HEAD
=======
        if len(overlapping_loci) / len(test_study_loci) > 0.1:
            logging.warning(
                "Abundant overlap between train and test sets: %d",
                len(overlapping_loci),
            )
>>>>>>> 8ea8228e

        # Final positive splits
        train_positives = positives[positives["studyLocusId"].isin(train_study_loci)]
        test_positives = positives[positives["studyLocusId"].isin(test_study_loci)]

        if verbose:
            logging.info("Total samples: %d", len(data_df))
            logging.info("Positives: %d", len(positives))
            logging.info("Negatives: %d", len(negatives))
            logging.info("Unique genes in positives: %d", positives["geneId"].nunique())
            logging.info(
                "Unique studyLocusIds in positives: %d",
                positives["studyLocusId"].nunique(),
            )
            logging.info("\nGene-level split:")
            logging.info("Genes in train: %d", len(genes_train))
            logging.info("Genes in test: %d", len(genes_test))
            logging.info("\nStudyLocusId-level split:")
            logging.info("StudyLocusIds in train: %d", len(train_study_loci))
            logging.info("StudyLocusIds in test: %d", len(test_study_loci))
            logging.info("Positive samples in train: %d", len(train_positives))
            logging.info("Positive samples in test: %d", len(test_positives))

        # 3: Expand splits by bringing negatives to the loci
        train_negatives = negatives[negatives["studyLocusId"].isin(train_study_loci)]
        test_negatives = negatives[negatives["studyLocusId"].isin(test_study_loci)]

        # 4: Final splits
        train_df = pd.concat([train_positives, train_negatives], ignore_index=True)
        test_df = pd.concat([test_positives, test_negatives], ignore_index=True)

        train_genes = set(train_df["geneId"].unique())
        test_genes = set(test_df["geneId"].unique())
        train_loci = set(train_df["studyLocusId"].unique())
        test_loci = set(test_df["studyLocusId"].unique())
        loci_overlap = train_loci.intersection(test_loci)
        if loci_overlap:
            logging.warning(
                "Data leakage detected! Overlapping studyLocusIds between splits."
            )
        if verbose:
            gene_overlap = train_genes.intersection(test_genes)
            logging.info("\nFinal split statistics:")
            logging.info(
                "Train set: %d samples (%d positives)",
                len(train_df),
                train_df["goldStandardSet"].sum(),
            )
            logging.info(
                "Test set: %d samples (%d positives)",
                len(test_df),
                test_df["goldStandardSet"].sum(),
            )
            logging.info(
                "Gene overlap between splits (expected): %d", len(gene_overlap)
            )
            logging.info(
                "StudyLocusId overlap between splits (not expected): %d",
                len(loci_overlap),
            )

        return train_df, test_df<|MERGE_RESOLUTION|>--- conflicted
+++ resolved
@@ -548,25 +548,18 @@
         test_gene_positives = positives[positives["geneId"].isin(genes_test)]
         test_study_loci.update(test_gene_positives["studyLocusId"].unique())
 
-<<<<<<< HEAD
-        # If we have overlapping loci, we assign them to train set
-=======
         # If we have overlapping loci, we assign them to train set after controlling that the overlap is not too large
->>>>>>> 8ea8228e
         overlapping_loci = train_study_loci.intersection(test_study_loci)
         if overlapping_loci:
             test_study_loci = test_study_loci - overlapping_loci
             test_gene_positives = test_gene_positives[
                 ~test_gene_positives["studyLocusId"].isin(overlapping_loci)
             ]
-<<<<<<< HEAD
-=======
         if len(overlapping_loci) / len(test_study_loci) > 0.1:
             logging.warning(
                 "Abundant overlap between train and test sets: %d",
                 len(overlapping_loci),
             )
->>>>>>> 8ea8228e
 
         # Final positive splits
         train_positives = positives[positives["studyLocusId"].isin(train_study_loci)]
