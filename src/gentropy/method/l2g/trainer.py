"""Utilities to train and apply the Locus to Gene classifier."""

from __future__ import annotations

import os
from dataclasses import dataclass
from typing import TYPE_CHECKING, Any

import matplotlib.pyplot as plt
import numpy as np
import pandas as pd
import shap
from sklearn.base import clone
from sklearn.metrics import (
    accuracy_score,
    average_precision_score,
    f1_score,
    precision_score,
    recall_score,
    roc_auc_score,
)
from sklearn.model_selection import train_test_split
<<<<<<< HEAD
from wandb.data_types import Image
=======
from wandb.data_types import Image, Table
>>>>>>> 21cdc2cc
from wandb.errors.term import termlog as wandb_termlog
from wandb.sdk.wandb_init import init as wandb_init
from wandb.sdk.wandb_setup import _setup
from wandb.sdk.wandb_sweep import sweep as wandb_sweep
from wandb.sklearn import plot_classifier
from wandb.wandb_agent import agent as wandb_agent

from gentropy.dataset.l2g_feature_matrix import L2GFeatureMatrix
from gentropy.method.l2g.model import LocusToGeneModel

if TYPE_CHECKING:
    from matplotlib.axes._axes import Axes
    from shap._explanation import Explanation
    from wandb.sdk.wandb_run import Run
import logging


def reset_wandb_env() -> None:
    """Reset Wandb environment variables except for project, entity and API key.

    This is necessary to log multiple runs in the same sweep without overwriting. More context here: https://github.com/wandb/wandb/issues/5119
    """
    exclude = {
        "WANDB_PROJECT",
        "WANDB_ENTITY",
        "WANDB_API_KEY",
    }
    for key in list(os.environ.keys()):
        if key.startswith("WANDB_") and key not in exclude:
            del os.environ[key]


@dataclass
class LocusToGeneTrainer:
    """Modelling of what is the most likely causal gene associated with a given locus."""

    model: LocusToGeneModel
    feature_matrix: L2GFeatureMatrix

    # Initialise vars
    features_list: list[str] | None = None
<<<<<<< HEAD
=======
    label_col: str = "goldStandardSet"
>>>>>>> 21cdc2cc
    train_df: pd.DataFrame | None = None
    test_df: pd.DataFrame | None = None
    x_train: np.ndarray | None = None
    y_train: np.ndarray | None = None
    x_test: np.ndarray | None = None
    y_test: np.ndarray | None = None
    run: Run | None = None
    wandb_l2g_project_name: str = "gentropy-locus-to-gene"

    def __post_init__(self) -> None:
        """Set default features_list to feature_matrix's features_list if not provided."""
        self.features_list = (
            self.feature_matrix.features_list
            if self.features_list is None
            else self.features_list
        )

    def fit(
        self: LocusToGeneTrainer,
    ) -> LocusToGeneModel:
        """Fit the pipeline to the feature matrix dataframe.

        Returns:
            LocusToGeneModel: Fitted model

        Raises:
            ValueError: Train data not set, nothing to fit.
            AssertionError: If x_train or y_train are empty matrices
        """
        if (
            self.x_train is not None
            and self.y_train is not None
            and self.features_list is not None
        ):
            assert (
                self.x_train.size != 0 and self.y_train.size != 0
            ), "Train data not set, nothing to fit."
            fitted_model = self.model.model.fit(X=self.x_train, y=self.y_train)
            self.model = LocusToGeneModel(
                model=fitted_model,
                hyperparameters=fitted_model.get_params(),
                training_data=self.feature_matrix,
                features_list=self.features_list,
            )
            return self.model
        raise ValueError("Train data not set, nothing to fit.")

    def _get_shap_explanation(
        self: LocusToGeneTrainer,
        model: LocusToGeneModel,
    ) -> Explanation:
        """Get the SHAP values for the given model and data. We sample the full X matrix (without the labels) to interpret their shap values.

        Args:
            model (LocusToGeneModel): Model to explain.

        Returns:
                Explanation: SHAP values for the given model and data.

        Raises:
            ValueError: Train data not set, cannot get SHAP values.
            Exception: (ExplanationError) When the additivity check fails.
        """
        if self.x_train is not None and self.x_test is not None:
            training_data = pd.DataFrame(
                np.vstack((self.x_train, self.x_test)),
                columns=self.features_list,
            )
            explainer = shap.TreeExplainer(
                model.model,
                data=training_data,
                feature_perturbation="interventional",
                model_output="probability",
            )
            try:
                return explainer(training_data.sample(n=1_000))
            except Exception as e:
                if "Additivity check failed in TreeExplainer" in repr(e):
                    return explainer(
                        training_data.sample(n=1_000), check_additivity=False
                    )
                else:
                    raise

        raise ValueError("Train data not set.")

    def log_plot_image_to_wandb(
        self: LocusToGeneTrainer, title: str, plot: Axes
    ) -> None:
        """Accepts a plot object, and saves the fig to PNG to then log it in W&B.

        Args:
            title (str): Title of the plot.
            plot (Axes): Shap plot to log.

        Raises:
            ValueError: Run not set, cannot log to W&B.
        """
        if self.run is None:
            raise ValueError("Run not set, cannot log to W&B.")
        if not plot:
            # Scatter plot returns none, so we need to handle this case
            plt.savefig("tmp.png", bbox_inches="tight")
        else:
            plot.figure.savefig("tmp.png", bbox_inches="tight")
        self.run.log({title: Image("tmp.png")})
        plt.close()
        os.remove("tmp.png")

    def log_to_wandb(
        self: LocusToGeneTrainer,
        wandb_run_name: str,
    ) -> None:
        """Log evaluation results and feature importance to W&B to compare between different L2G runs.

        Dashboard is available at https://wandb.ai/open-targets/gentropy-locus-to-gene?nw=nwuseropentargets
        Credentials to access W&B are available at the OT central login sheet.

        Args:
            wandb_run_name (str): Name of the W&B run

        Raises:
            RuntimeError: If dependencies are not available.
            AssertionError: If x_train or y_train are empty matrices
        """
        if (
            self.x_train is None
            or self.x_test is None
            or self.y_train is None
            or self.y_test is None
            or self.features_list is None
        ):
            raise RuntimeError("Train data not set, we cannot log to W&B.")
        assert (
            self.x_train.size != 0 and self.y_train.size != 0
        ), "Train data not set, nothing to evaluate."
        fitted_classifier = self.model.model
        y_predicted = fitted_classifier.predict(self.x_test)
        y_probas = fitted_classifier.predict_proba(self.x_test)
        self.run = wandb_init(
            project=self.wandb_l2g_project_name,
            name=wandb_run_name,
            config=fitted_classifier.get_params(),
        )
        # Track classification plots
        plot_classifier(
            self.model.model,
            self.x_train,
            self.x_test,
            self.y_train,
            self.y_test,
            y_predicted,
            y_probas,
            labels=list(self.model.label_encoder.values()),
            model_name="L2G-classifier",
            feature_names=self.features_list,
            is_binary=True,
        )
        # Track evaluation metrics
        metrics = self.evaluate(
            y_true=self.y_test, y_pred=y_predicted, y_pred_proba=y_probas
        )
        self.run.log(metrics)
        # Log feature missingness
        self.run.log(
            {
                "missingnessRates": self.feature_matrix.calculate_feature_missingness_rate()
            }
        )
        # Plot marginal contribution of each feature
        explanation = self._get_shap_explanation(self.model)
        self.log_plot_image_to_wandb(
            "Feature Contribution",
            shap.plots.bar(
                explanation, max_display=len(self.features_list), show=False
            ),
        )
        self.log_plot_image_to_wandb(
            "Beeswarm Plot",
            shap.plots.beeswarm(
                explanation, max_display=len(self.features_list), show=False
            ),
        )
        # Plot correlation between feature values and their importance
        for feature in self.features_list:
            self.log_plot_image_to_wandb(
                f"Effect of {feature} on the predictions",
                shap.plots.scatter(
                    explanation[:, feature],
                    show=False,
                ),
            )
        wandb_termlog("Logged Shapley contributions.")
        self.run.finish()

    def log_to_terminal(
        self: LocusToGeneTrainer, eval_id: str, metrics: dict[str, Any]
    ) -> None:
        """Log metrics to terminal.

        Args:
            eval_id (str): Name of the evaluation set
            metrics (dict[str, Any]): Model metrics
        """
        for metric, value in metrics.items():
            logging.info("(%s) %s: %s", eval_id, metric, value)

    def train(
        self: LocusToGeneTrainer,
        wandb_run_name: str | None = None,
        test_size: float = 0.15,
        cross_validate: bool = True,
        n_splits: int = 5,
        hyperparameter_grid: dict[str, Any] | None = None,
    ) -> LocusToGeneModel:
        """Train the Locus to Gene model.

        If cross_validation is set to True, we implement the following strategy:
            1. Create held-out test set
            2. Perform cross-validation on training set
            3. Train final model on full training set
            4. Evaluate once on test set

        Args:
            wandb_run_name (str | None): Name of the W&B run. Unless this is provided, the model will not be logged to W&B.
            test_size (float): Proportion of the test set
            cross_validate (bool): Whether to run cross-validation. Defaults to True.
            n_splits(int): Number of folds the data is splitted in. The model is trained and evaluated `k - 1` times. Defaults to 5.
            hyperparameter_grid (dict[str, Any] | None): Hyperparameter grid to sweep over. Defaults to None.

        Returns:
            LocusToGeneModel: Fitted model
        """
<<<<<<< HEAD
        # Create held-out test set using hierarchical splitting
        self.train_df, self.test_df = self.feature_matrix.generate_train_test_split(
            test_size=test_size,
            verbose=True,
            label_encoder=self.model.label_encoder,
            label_col=self.feature_matrix.label_col,
        )
        self.x_train = self.train_df[self.features_list].apply(pd.to_numeric).values
        self.y_train = (
            self.train_df[self.feature_matrix.label_col].apply(pd.to_numeric).values
        )
        self.x_test = self.test_df[self.features_list].apply(pd.to_numeric).values
        self.y_test = (
            self.test_df[self.feature_matrix.label_col].apply(pd.to_numeric).values
        )
=======
        data_df = self.feature_matrix._df.toPandas()

        # Encode labels in `goldStandardSet` to a numeric value
        data_df[self.label_col] = data_df[self.label_col].map(self.model.label_encoder)

        # Create held-out test set using hierarchical splitting
        self.train_df, self.test_df = LocusToGeneTrainer.hierarchical_split(
            data_df, test_size=test_size, verbose=True
        )
        self.x_train = self.train_df[self.features_list].apply(pd.to_numeric).values
        self.y_train = self.train_df[self.label_col].apply(pd.to_numeric).values
        self.x_test = self.test_df[self.features_list].apply(pd.to_numeric).values
        self.y_test = self.test_df[self.label_col].apply(pd.to_numeric).values
>>>>>>> 21cdc2cc

        # Cross-validation
        if cross_validate:
            wandb_run_name = f"{wandb_run_name}-cv" if wandb_run_name else None
            self.cross_validate(
                wandb_run_name=wandb_run_name,
                parameter_grid=hyperparameter_grid,
                n_splits=n_splits,
            )

        # Train final model on full training set
        self.fit()

        # Evaluate once on hold out test set
        if wandb_run_name:
            wandb_run_name = f"{wandb_run_name}-holdout"
            self.log_to_wandb(wandb_run_name)
        else:
            self.log_to_terminal(
                eval_id="Hold-out",
                metrics=self.evaluate(
                    y_true=self.y_test,
                    y_pred=self.model.model.predict(self.x_test),
                    y_pred_proba=self.model.model.predict_proba(self.x_test),
                ),
            )

        return self.model

    def cross_validate(
        self: LocusToGeneTrainer,
        wandb_run_name: str | None = None,
        parameter_grid: dict[str, Any] | None = None,
        n_splits: int = 5,
        random_state: int = 42,
    ) -> None:
        """Log results of cross validation and hyperparameter tuning with W&B Sweeps. Metrics for every combination of hyperparameters will be logged to W&B for comparison.

        Args:
            wandb_run_name (str | None): Name of the W&B run. Unless this is provided, the model will not be logged to W&B.
            parameter_grid (dict[str, Any] | None): Dictionary containing the hyperparameters to sweep over. The keys are the hyperparameter names, and the values are dictionaries containing the values to sweep over.
            n_splits (int): Number of folds the data is splitted in. The model is trained and evaluated `k - 1` times. Defaults to 5.
            random_state (int): Random seed for reproducibility. Defaults to 42.
        """
        # If no grid is provided, use default ones set in the model
        parameter_grid = parameter_grid or {
            param: {"values": [value]}
            for param, value in self.model.hyperparameters.items()
        }

        def cross_validate_single_fold(
            fold_index: int,
            fold_train_df: pd.DataFrame,
            fold_val_df: pd.DataFrame,
            sweep_id: str | None,
            sweep_run_name: str | None,
            config: dict[str, Any] | None,
        ) -> None:
            """Run cross-validation for a single fold.

            Args:
                fold_index (int): Index of the fold
                fold_train_df (pd.DataFrame): Training data for the fold
                fold_val_df (pd.DataFrame): Validation data for the fold
                sweep_id (str | None): ID of the sweep, if logging to W&B is enabled
                sweep_run_name (str | None): Name of the sweep run, if logging to W&B is enabled
                config (dict[str, Any] | None): Configuration from the sweep, if logging to W&B is enabled
            """
            reset_wandb_env()

            x_fold_train, x_fold_val = (
                fold_train_df[self.features_list].values,
                fold_val_df[self.features_list].values,
            )
            y_fold_train, y_fold_val = (
<<<<<<< HEAD
                fold_train_df[self.feature_matrix.label_col].values,
                fold_val_df[self.feature_matrix.label_col].values,
=======
                fold_train_df[self.label_col].values,
                fold_val_df[self.label_col].values,
>>>>>>> 21cdc2cc
            )

            fold_model = clone(self.model.model)
            fold_model.fit(x_fold_train, y_fold_train)
            y_pred_proba = fold_model.predict_proba(x_fold_val)
            y_pred = fold_model.predict(x_fold_val)

            # Log metrics
            metrics = self.evaluate(
                y_true=y_fold_val, y_pred=y_pred, y_pred_proba=y_pred_proba
            )
            if sweep_id and sweep_run_name and config:
                fold_model.set_params(**config)
                # Initialize a new run for this fold
                os.environ["WANDB_SWEEP_ID"] = sweep_id
                run = wandb_init(
                    project=self.wandb_l2g_project_name,
                    name=sweep_run_name,
                    config=config,
                    group=sweep_run_name,
                    job_type="fold",
                    reinit=True,
                )
                run.log(metrics)
                wandb_termlog(f"Logged metrics for fold {fold_index}.")
                run.finish()
            else:
                self.log_to_terminal(eval_id=f"Fold {fold_index}", metrics=metrics)

        def run_all_folds() -> None:
            """Run cross-validation for all folds."""
            # Initialise vars
            sweep_run = None
            sweep_id = None
            sweep_url = None
            sweep_group_url = None
            config = None
            if wandb_run_name:
                # Initialize the sweep run and get metadata
                sweep_run = wandb_init(name=wandb_run_name)
                sweep_id = sweep_run.sweep_id
                sweep_url = sweep_run.get_sweep_url()
                sweep_group_url = f"{sweep_run.get_project_url()}/groups/{sweep_id}"
                sweep_run.notes = sweep_group_url
                sweep_run.save()
                config = dict(sweep_run.config)

                # Reset wandb setup to ensure clean state
                _setup(_reset=True)

                wandb_termlog(f"Sweep URL: {sweep_url}")
                wandb_termlog(f"Sweep Group URL: {sweep_group_url}")

            # Split training data hierarchically for this fold and run all folds
            for fold_index in range(n_splits):
                fold_seed = random_state + fold_index
                fold_train_df, fold_val_df = LocusToGeneTrainer.hierarchical_split(
                    self.train_df,
                    verbose=False,
                    random_state=fold_seed,
                )
                cross_validate_single_fold(
                    fold_index=fold_index + 1,
                    fold_train_df=fold_train_df,
                    fold_val_df=fold_val_df,
                    sweep_id=sweep_id,
                    sweep_run_name=f"{wandb_run_name}-fold{fold_index + 1}"
                    if wandb_run_name
                    else None,
                    config=config if config else None,
                )

        if wandb_run_name:
            # Evaluate with cross validation in a W&B Sweep
            sweep_config = {
                "method": "grid",
                "name": wandb_run_name,
                "metric": {"name": "areaUnderROC", "goal": "maximize"},
                "parameters": parameter_grid,
            }
            sweep_id = wandb_sweep(sweep_config, project=self.wandb_l2g_project_name)
            wandb_agent(sweep_id, run_all_folds)
        else:
            # Evaluate with cross validation to the terminal
            run_all_folds()

    @staticmethod
    def evaluate(
        y_true: np.ndarray,
        y_pred: np.ndarray,
        y_pred_proba: np.ndarray,
    ) -> dict[str, float]:
        """Evaluate the model on a test set.

        Args:
            y_true (np.ndarray): True labels
            y_pred (np.ndarray): Predicted labels
            y_pred_proba (np.ndarray): Predicted probabilities for the positive class

        Returns:
            dict[str, float]: Dictionary of evaluation metrics
        """
        return {
            "areaUnderROC": roc_auc_score(
                y_true, y_pred_proba[:, 1], average="weighted"
            ),
            "accuracy": accuracy_score(y_true, y_pred),
            "weightedPrecision": precision_score(y_true, y_pred, average="weighted"),
            "averagePrecision": average_precision_score(
                y_true, y_pred, average="weighted"
            ),
            "weightedRecall": recall_score(y_true, y_pred, average="weighted"),
            "f1": f1_score(y_true, y_pred, average="weighted"),
        }

    @staticmethod
    def hierarchical_split(
        data_df: pd.DataFrame,
        test_size: float = 0.15,
        verbose: bool = True,
        random_state: int = 42,
    ) -> tuple[pd.DataFrame, pd.DataFrame]:
        """Implements hierarchical splitting strategy to prevent data leakage.

        Strategy:
        1. Split positives by geneId groups
        2. Further split by studyLocusId within each gene group
        3. Augment splits with corresponding negatives based on studyLocusId

        Args:
            data_df (pd.DataFrame): Input dataframe with goldStandardSet column (1=positive, 0=negative)
            test_size (float): Proportion of data for test set. Defaults to 0.15
            verbose (bool): Print splitting statistics
            random_state (int): Random seed for reproducibility. Defaults to 42

        Returns:
            tuple[pd.DataFrame, pd.DataFrame]: Training and test dataframes
        """
        positives = data_df[data_df["goldStandardSet"] == 1].copy()
        negatives = data_df[data_df["goldStandardSet"] == 0].copy()

        # 1: Group positives by geneId and split genes between train/test by prioritising larger groups
        gene_groups = positives.groupby("geneId").size().reset_index(name="count")
        gene_groups = gene_groups.sort_values("count", ascending=False)

        genes_train, genes_test = train_test_split(
            gene_groups["geneId"].tolist(),
            test_size=test_size,
            shuffle=True,
            random_state=random_state,
        )

        # 2: Split by studyLocusId within each gene group
        train_study_loci = set()
        test_study_loci = set()
        train_gene_positives = positives[positives["geneId"].isin(genes_train)]
        train_study_loci.update(train_gene_positives["studyLocusId"].unique())

        test_gene_positives = positives[positives["geneId"].isin(genes_test)]
        test_study_loci.update(test_gene_positives["studyLocusId"].unique())

<<<<<<< HEAD
        # If we have overlapping loci, we assign them to train set
=======
        # If we have overlapping loci, we assign them to train set after controlling that the overlap is not too large
>>>>>>> 21cdc2cc
        overlapping_loci = train_study_loci.intersection(test_study_loci)
        if overlapping_loci:
            test_study_loci = test_study_loci - overlapping_loci
            test_gene_positives = test_gene_positives[
                ~test_gene_positives["studyLocusId"].isin(overlapping_loci)
            ]
<<<<<<< HEAD
=======
        if len(overlapping_loci) / len(test_study_loci) > 0.1:
            logging.warning(
                "Abundant overlap between train and test sets: %d",
                len(overlapping_loci),
            )
>>>>>>> 21cdc2cc

        # Final positive splits
        train_positives = positives[positives["studyLocusId"].isin(train_study_loci)]
        test_positives = positives[positives["studyLocusId"].isin(test_study_loci)]

        if verbose:
            logging.info("Total samples: %d", len(data_df))
            logging.info("Positives: %d", len(positives))
            logging.info("Negatives: %d", len(negatives))
            logging.info("Unique genes in positives: %d", positives["geneId"].nunique())
            logging.info(
                "Unique studyLocusIds in positives: %d",
                positives["studyLocusId"].nunique(),
            )
            logging.info("\nGene-level split:")
            logging.info("Genes in train: %d", len(genes_train))
            logging.info("Genes in test: %d", len(genes_test))
            logging.info("\nStudyLocusId-level split:")
            logging.info("StudyLocusIds in train: %d", len(train_study_loci))
            logging.info("StudyLocusIds in test: %d", len(test_study_loci))
            logging.info("Positive samples in train: %d", len(train_positives))
            logging.info("Positive samples in test: %d", len(test_positives))

        # 3: Expand splits by bringing negatives to the loci
        train_negatives = negatives[negatives["studyLocusId"].isin(train_study_loci)]
        test_negatives = negatives[negatives["studyLocusId"].isin(test_study_loci)]

        # 4: Final splits
        train_df = pd.concat([train_positives, train_negatives], ignore_index=True)
        test_df = pd.concat([test_positives, test_negatives], ignore_index=True)

        train_genes = set(train_df["geneId"].unique())
        test_genes = set(test_df["geneId"].unique())
        train_loci = set(train_df["studyLocusId"].unique())
        test_loci = set(test_df["studyLocusId"].unique())
        loci_overlap = train_loci.intersection(test_loci)
        if loci_overlap:
            logging.warning(
                "Data leakage detected! Overlapping studyLocusIds between splits."
            )
        if verbose:
            gene_overlap = train_genes.intersection(test_genes)
            logging.info("\nFinal split statistics:")
            logging.info(
                "Train set: %d samples (%d positives)",
                len(train_df),
                train_df["goldStandardSet"].sum(),
            )
            logging.info(
                "Test set: %d samples (%d positives)",
                len(test_df),
                test_df["goldStandardSet"].sum(),
            )
            logging.info(
                "Gene overlap between splits (expected): %d", len(gene_overlap)
            )
            logging.info(
                "StudyLocusId overlap between splits (not expected): %d",
                len(loci_overlap),
            )

        return train_df, test_df<|MERGE_RESOLUTION|>--- conflicted
+++ resolved
@@ -20,11 +20,7 @@
     roc_auc_score,
 )
 from sklearn.model_selection import train_test_split
-<<<<<<< HEAD
 from wandb.data_types import Image
-=======
-from wandb.data_types import Image, Table
->>>>>>> 21cdc2cc
 from wandb.errors.term import termlog as wandb_termlog
 from wandb.sdk.wandb_init import init as wandb_init
 from wandb.sdk.wandb_setup import _setup
@@ -66,10 +62,6 @@
 
     # Initialise vars
     features_list: list[str] | None = None
-<<<<<<< HEAD
-=======
-    label_col: str = "goldStandardSet"
->>>>>>> 21cdc2cc
     train_df: pd.DataFrame | None = None
     test_df: pd.DataFrame | None = None
     x_train: np.ndarray | None = None
@@ -303,7 +295,6 @@
         Returns:
             LocusToGeneModel: Fitted model
         """
-<<<<<<< HEAD
         # Create held-out test set using hierarchical splitting
         self.train_df, self.test_df = self.feature_matrix.generate_train_test_split(
             test_size=test_size,
@@ -319,21 +310,6 @@
         self.y_test = (
             self.test_df[self.feature_matrix.label_col].apply(pd.to_numeric).values
         )
-=======
-        data_df = self.feature_matrix._df.toPandas()
-
-        # Encode labels in `goldStandardSet` to a numeric value
-        data_df[self.label_col] = data_df[self.label_col].map(self.model.label_encoder)
-
-        # Create held-out test set using hierarchical splitting
-        self.train_df, self.test_df = LocusToGeneTrainer.hierarchical_split(
-            data_df, test_size=test_size, verbose=True
-        )
-        self.x_train = self.train_df[self.features_list].apply(pd.to_numeric).values
-        self.y_train = self.train_df[self.label_col].apply(pd.to_numeric).values
-        self.x_test = self.test_df[self.features_list].apply(pd.to_numeric).values
-        self.y_test = self.test_df[self.label_col].apply(pd.to_numeric).values
->>>>>>> 21cdc2cc
 
         # Cross-validation
         if cross_validate:
@@ -409,13 +385,8 @@
                 fold_val_df[self.features_list].values,
             )
             y_fold_train, y_fold_val = (
-<<<<<<< HEAD
                 fold_train_df[self.feature_matrix.label_col].values,
                 fold_val_df[self.feature_matrix.label_col].values,
-=======
-                fold_train_df[self.label_col].values,
-                fold_val_df[self.label_col].values,
->>>>>>> 21cdc2cc
             )
 
             fold_model = clone(self.model.model)
@@ -577,25 +548,18 @@
         test_gene_positives = positives[positives["geneId"].isin(genes_test)]
         test_study_loci.update(test_gene_positives["studyLocusId"].unique())
 
-<<<<<<< HEAD
-        # If we have overlapping loci, we assign them to train set
-=======
         # If we have overlapping loci, we assign them to train set after controlling that the overlap is not too large
->>>>>>> 21cdc2cc
         overlapping_loci = train_study_loci.intersection(test_study_loci)
         if overlapping_loci:
             test_study_loci = test_study_loci - overlapping_loci
             test_gene_positives = test_gene_positives[
                 ~test_gene_positives["studyLocusId"].isin(overlapping_loci)
             ]
-<<<<<<< HEAD
-=======
         if len(overlapping_loci) / len(test_study_loci) > 0.1:
             logging.warning(
                 "Abundant overlap between train and test sets: %d",
                 len(overlapping_loci),
             )
->>>>>>> 21cdc2cc
 
         # Final positive splits
         train_positives = positives[positives["studyLocusId"].isin(train_study_loci)]
