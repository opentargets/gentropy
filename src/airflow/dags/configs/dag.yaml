--- conflicted
+++ resolved
@@ -1,12 +1,5 @@
 - id: "gene_index"
-<<<<<<< HEAD
-- id: "variant_annotation"
 - id: "gwas_catalog"
-  prerequisites:
-    - "variant_annotation"
-=======
-- id: "gwas_catalog"
->>>>>>> 2e9ef648
 - id: "variant_index"
   prerequisites:
     - "gwas_catalog"
